#! /usr/bin/python
#
# Dump the content of the ICAT to a file or to stdout.
#
# The following items are deliberately not included in the output:
#  + Log objects,
#  + the attributes id, createId, createTime, modId, and modTime.
#
# Known issues and limitations:
#  + This script requires ICAT 4.3.0 or newer.
#  + IDS is not supported: the script only dumps the meta data stored
#    in the ICAT, not the content of the files stored in the IDS.
#  + It is assumed that for each Dataset ds in the ICAT where
#    ds.sample is not NULL, the condition
#    ds.investigation == ds.sample.investigation holds.  If this
#    is not met, this script will fail with a DataConsistencyError.
#  + The partition of the data into chunks ist static.  It should
#    rather be dynamic, e.g. chunks should be splitted if the number
#    of objects in them grows too large.
#  + The data in the ICAT server must not be modified while this
#    script is retrieving it.  Otherwise the script may fail or the
#    dumpfile be inconsistent.  There is not too much that can be done
#    about this.  A database dump is a snapshot after all.  The
#    picture will be blurred if the subject is moving while we take
#    it.
#  + icatdump fails for Study if ICAT is older then 4.6.0.  This is a
#    bug in icat.server, see Issue icatproject/icat.server#155.
#

import logging
import icat
import icat.config
from icat.query import Query
from icat.dumpfile import open_dumpfile
try:
    import icat.dumpfile_xml
except ImportError:
    pass
try:
    import icat.dumpfile_yaml
except ImportError:
    pass
from icat.dump_queries import *


logging.basicConfig(level=logging.INFO)
#logging.getLogger('suds.client').setLevel(logging.DEBUG)

formats = icat.dumpfile.Backends.keys()
if len(formats) == 0:
    raise RuntimeError("No datafile backends available.")

config = icat.config.Config()
config.add_variable('file', ("-o", "--outputfile"), 
                    dict(help="output file name or '-' for stdout"),
                    default='-')
config.add_variable('format', ("-f", "--format"), 
                    dict(help="output file format", choices=formats),
                    default='YAML')
client, conf = config.getconfig()

if client.apiversion < '4.2.99':
    raise RuntimeError("Sorry, ICAT version %s is too old, need 4.3.0 or newer."
                       % client.apiversion)
client.login(conf.auth, conf.credentials)


<<<<<<< HEAD
# The data is written in chunks, see the documentation of
# icat.dumpfile for details why this is needed.  The partition used
# here is the following:
#
#  1. One chunk with all objects that define authorization (User,
#     Group, Rule, PublicStep).
#  2. All static content in one chunk, e.g. all objects not related to
#     individual investigations and that need to be present, before we
#     can add investigations.
#  3. The investigation data.  All content related to individual
#     investigations.  Each investigation with all its data in one
#     single chunk on its own.
#  4. One last chunk with all remaining stuff (RelatedDatafile,
#     DataCollection, Job).

# Compatibility ICAT 4.3.0 vs. ICAT 4.3.1 and later: name of the
# parameters relation in DataCollection.
if client.apiversion < '4.3.1':
    datacolparamname = 'dataCollectionParameters'
else:
    datacolparamname = 'parameters'

# Compatibility ICAT 4.3.* vs. ICAT 4.4.0 and later: include
# InvestigationGroups.
inv_includes = set([ "facility", "type.facility", "investigationInstruments", 
                     "investigationInstruments.instrument.facility", "shifts", 
                     "keywords", "publications", "investigationUsers", 
                     "investigationUsers.user", "parameters", 
                     "parameters.type.facility" ])
if client.apiversion > '4.3.99':
    inv_includes |= set([ "investigationGroups", "investigationGroups.grouping" ])


authtypes =   [Query(client, "User", order=True), 
               Query(client, "Grouping", order=True, 
                     includes=set(["userGroups", "userGroups.user"])),
               Query(client, "Rule", order=["what", "id"], 
                     conditions={"grouping":"IS NULL"}), 
               Query(client, "Rule", order=["grouping.name", "what", "id"], 
                     conditions={"grouping":"IS NOT NULL"}, 
                     includes=set(["grouping"])), 
               Query(client, "PublicStep", order=True) ]
statictypes = [Query(client, "Facility", order=True), 
               Query(client, "Instrument", order=True, 
                     includes=set(["facility", "instrumentScientists.user"])), 
               Query(client, "ParameterType", order=True, 
                     includes=set(["facility", "permissibleStringValues"])), 
               Query(client, "InvestigationType", order=True, 
                     includes=set(["facility"])), 
               Query(client, "SampleType", order=True, 
                     includes=set(["facility"])), 
               Query(client, "DatasetType", order=True, 
                     includes=set(["facility"])), 
               Query(client, "DatafileFormat", order=True, 
                     includes=set(["facility"])), 
               Query(client, "FacilityCycle", order=True, 
                     includes=set(["facility"])), 
               Query(client, "Application", order=True, 
                     includes=set(["facility"])) ]
investtypes = [Query(client, "Investigation", 
                     conditions={"id":"in (%d)"}, 
                     includes=inv_includes), 
               Query(client, "Sample", order=["name"], 
                     conditions={"investigation.id":"= %d"}, 
                     includes=set(["investigation", "type.facility", 
                                   "parameters", "parameters.type.facility"])), 
               Query(client, "Dataset", order=["name"], 
                     conditions={"investigation.id":"= %d"}, 
                     includes=set(["investigation", "type.facility", 
                                   "sample", "parameters.type.facility"])), 
               Query(client, "Datafile", order=["dataset.name", "name"], 
                     conditions={"dataset.investigation.id":"= %d"}, 
                     includes=set(["dataset", "datafileFormat.facility", 
                                   "parameters.type.facility"])) ]
othertypes =  [Query(client, "Study", order=True, 
                     includes=set(["user", "studyInvestigations", 
                                   "studyInvestigations.investigation.facility"])), 
               Query(client, "RelatedDatafile", order=True, 
                     includes=set(["sourceDatafile.dataset.investigation.facility", 
                                   "destDatafile.dataset.investigation.facility"])), 
               Query(client, "DataCollection", order=True, 
                     includes=set([("dataCollectionDatasets.dataset."
                                    "investigation.facility"), 
                                   ("dataCollectionDatafiles.datafile.dataset."
                                    "investigation.facility"), 
                                   "%s.type.facility" % datacolparamname])), 
               Query(client, "Job", order=True, 
                     includes=set(["application.facility", 
                                   "inputDataCollection", "outputDataCollection"]))]

=======
>>>>>>> 3221ac92
with open_dumpfile(client, conf.file, conf.format, 'w') as dumpfile:
    dumpfile.writedata(getAuthQueries(client))
    dumpfile.writedata(getStaticQueries(client))
    # Dump the investigations each in their own chunk
    investsearch = Query(client, "Investigation", attribute="id", 
                         order=["facility.name", "name", "visitId"])
    for i in client.searchChunked(investsearch):
        # We fetch Dataset including DatasetParameter.  This may lead
        # to a large total number of objects even for a small number
        # of Datasets fetched at once.  Set a very small chunksize to
        # avoid hitting the limit.
        dumpfile.writedata(getInvestigationQueries(client, i), chunksize=5)
    dumpfile.writedata(getOtherQueries(client))<|MERGE_RESOLUTION|>--- conflicted
+++ resolved
@@ -65,99 +65,6 @@
 client.login(conf.auth, conf.credentials)
 
 
-<<<<<<< HEAD
-# The data is written in chunks, see the documentation of
-# icat.dumpfile for details why this is needed.  The partition used
-# here is the following:
-#
-#  1. One chunk with all objects that define authorization (User,
-#     Group, Rule, PublicStep).
-#  2. All static content in one chunk, e.g. all objects not related to
-#     individual investigations and that need to be present, before we
-#     can add investigations.
-#  3. The investigation data.  All content related to individual
-#     investigations.  Each investigation with all its data in one
-#     single chunk on its own.
-#  4. One last chunk with all remaining stuff (RelatedDatafile,
-#     DataCollection, Job).
-
-# Compatibility ICAT 4.3.0 vs. ICAT 4.3.1 and later: name of the
-# parameters relation in DataCollection.
-if client.apiversion < '4.3.1':
-    datacolparamname = 'dataCollectionParameters'
-else:
-    datacolparamname = 'parameters'
-
-# Compatibility ICAT 4.3.* vs. ICAT 4.4.0 and later: include
-# InvestigationGroups.
-inv_includes = set([ "facility", "type.facility", "investigationInstruments", 
-                     "investigationInstruments.instrument.facility", "shifts", 
-                     "keywords", "publications", "investigationUsers", 
-                     "investigationUsers.user", "parameters", 
-                     "parameters.type.facility" ])
-if client.apiversion > '4.3.99':
-    inv_includes |= set([ "investigationGroups", "investigationGroups.grouping" ])
-
-
-authtypes =   [Query(client, "User", order=True), 
-               Query(client, "Grouping", order=True, 
-                     includes=set(["userGroups", "userGroups.user"])),
-               Query(client, "Rule", order=["what", "id"], 
-                     conditions={"grouping":"IS NULL"}), 
-               Query(client, "Rule", order=["grouping.name", "what", "id"], 
-                     conditions={"grouping":"IS NOT NULL"}, 
-                     includes=set(["grouping"])), 
-               Query(client, "PublicStep", order=True) ]
-statictypes = [Query(client, "Facility", order=True), 
-               Query(client, "Instrument", order=True, 
-                     includes=set(["facility", "instrumentScientists.user"])), 
-               Query(client, "ParameterType", order=True, 
-                     includes=set(["facility", "permissibleStringValues"])), 
-               Query(client, "InvestigationType", order=True, 
-                     includes=set(["facility"])), 
-               Query(client, "SampleType", order=True, 
-                     includes=set(["facility"])), 
-               Query(client, "DatasetType", order=True, 
-                     includes=set(["facility"])), 
-               Query(client, "DatafileFormat", order=True, 
-                     includes=set(["facility"])), 
-               Query(client, "FacilityCycle", order=True, 
-                     includes=set(["facility"])), 
-               Query(client, "Application", order=True, 
-                     includes=set(["facility"])) ]
-investtypes = [Query(client, "Investigation", 
-                     conditions={"id":"in (%d)"}, 
-                     includes=inv_includes), 
-               Query(client, "Sample", order=["name"], 
-                     conditions={"investigation.id":"= %d"}, 
-                     includes=set(["investigation", "type.facility", 
-                                   "parameters", "parameters.type.facility"])), 
-               Query(client, "Dataset", order=["name"], 
-                     conditions={"investigation.id":"= %d"}, 
-                     includes=set(["investigation", "type.facility", 
-                                   "sample", "parameters.type.facility"])), 
-               Query(client, "Datafile", order=["dataset.name", "name"], 
-                     conditions={"dataset.investigation.id":"= %d"}, 
-                     includes=set(["dataset", "datafileFormat.facility", 
-                                   "parameters.type.facility"])) ]
-othertypes =  [Query(client, "Study", order=True, 
-                     includes=set(["user", "studyInvestigations", 
-                                   "studyInvestigations.investigation.facility"])), 
-               Query(client, "RelatedDatafile", order=True, 
-                     includes=set(["sourceDatafile.dataset.investigation.facility", 
-                                   "destDatafile.dataset.investigation.facility"])), 
-               Query(client, "DataCollection", order=True, 
-                     includes=set([("dataCollectionDatasets.dataset."
-                                    "investigation.facility"), 
-                                   ("dataCollectionDatafiles.datafile.dataset."
-                                    "investigation.facility"), 
-                                   "%s.type.facility" % datacolparamname])), 
-               Query(client, "Job", order=True, 
-                     includes=set(["application.facility", 
-                                   "inputDataCollection", "outputDataCollection"]))]
-
-=======
->>>>>>> 3221ac92
 with open_dumpfile(client, conf.file, conf.format, 'w') as dumpfile:
     dumpfile.writedata(getAuthQueries(client))
     dumpfile.writedata(getStaticQueries(client))
