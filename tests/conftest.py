"""pytest configuration.
"""

from __future__ import print_function
import sys
import os.path
import datetime
import re
from random import getrandbits
import zlib
import subprocess
import shutil
import tempfile
import logging
import pytest
import icat
import icat.config
try:
    from suds.sax.date import UtcTimezone
except ImportError:
    UtcTimezone = None


# Note that pytest captures stderr, so we won't see any logging by
# default.  But since Suds uses logging, it's better to still have
# a well defined basic logging configuration in place.
logging.basicConfig(level=logging.INFO)

testdir = os.path.dirname(__file__)


# ============================= helper ===============================

if sys.version_info < (3, 0):
    def buf(seq):
        return buffer(bytearray(seq))
else:
    def buf(seq):
        return bytearray(seq)

class DummyDatafile(object):
    """A dummy file with random content to be used for test upload.
    """
    def __init__(self, directory, name, size, date=None):
        if date is not None:
            date = (date, date)
        self.name = name
        self.fname = os.path.join(directory, name)
        chunksize = 8192
        crc32 = 0
        with open(self.fname, 'wb') as f:
            while size > 0:
                if chunksize > size:
                    chunksize = size
                chunk = buf(getrandbits(8) for _ in range(chunksize))
                size -= chunksize
                crc32 = zlib.crc32(chunk, crc32)
                f.write(chunk)
        if date:
            os.utime(self.fname, date)
        self.crc32 = "%x" % (crc32 & 0xffffffff)
        self.stat = os.stat(self.fname)
        self.size = self.stat.st_size
        if UtcTimezone:
            mtime = int(self.stat.st_mtime)
            self.mtime = datetime.datetime.fromtimestamp(mtime, UtcTimezone())
        else:
            self.mtime = None

class tmpSessionId:
    """Temporarily switch to another sessionId in an ICAT client.
    """
    def __init__(self, client, sessionId):
        self.client = client
        self.saveSessionId = client.sessionId
        self.sessionId = sessionId
    def __enter__(self):
        self.client.sessionId = self.sessionId
        return self.client
    def __exit__(self, type, value, tb):
        self.client.sessionId = self.saveSessionId


def gettestdata(fname):
    fname = os.path.join(testdir, "data", fname)
    assert os.path.isfile(fname)
    return fname


def getConfig(confSection="root", **confArgs):
    """Get the configuration, skip on ConfigError.
    """
    confFile = os.path.join(testdir, "data", "icat.cfg")
    if not os.path.isfile(confFile):
        pytest.skip("no test ICAT server configured")
    try:
        confArgs['args'] = ["-c", confFile, "-s", confSection]
        client, conf = icat.config.Config(**confArgs).getconfig()
        conf.cmdargs = ["-c", conf.configFile[0], "-s", conf.configSection]
        return (client, conf)
    except icat.ConfigError as err:
        pytest.skip(err.message)


def get_icat_version():
    client, _ = getConfig(needlogin=False)
    return client.apiversion

# ICAT server version we talk to.  Ignore any errors from
# get_icat_version(), if something fails (e.g. no server is configured
# at all), set a dummy zero version number.
try:
    icat_version = get_icat_version()
except:
    icat_version = "0"

def require_icat_version(minversion, reason):
    if icat_version < minversion:
        pytest.skip("need ICAT server version %s or newer: %s" 
                    % (minversion, reason))


def callscript(scriptname, args, stdin=None, stdout=None, stderr=None):
    script = os.path.join(testdir, "scripts", scriptname)
    cmd = [sys.executable, script] + args
    print("\n>", *cmd)
    subprocess.check_call(cmd, stdin=stdin, stdout=stdout, stderr=stderr)


yaml_filter = (re.compile(r"^# (Date|Service|ICAT-API|Generator): .*$"),
               r"# \1: ###")
xml_filter = (re.compile(r"^\s*<(date|service|apiversion|generator)>.*</\1>$"),
              r"  <\1>###</\1>")

def filter_file(infile, outfile, pattern, repl):
    """Filter a text file.

    This may be needed to compare some test output file with
    predefined results, because some information in the file might not
    depend on the actual test but rather dynamically change with each
    call.  Such as the header of a dump file that contains date and
    ICAT version.
    """
    with open(infile, 'rt') as inf, open(outfile, 'wt') as outf:
        while True:
            l = inf.readline()
            if not l:
                break
            l = re.sub(pattern, repl, l)
            outf.write(l)


# ============================ fixtures ==============================

# Deliberately not using the 'tmpdir' fixture provided by pytest,
# because it seem to use a predictable directory name in /tmp wich is
# insecure.

class TmpDir(object):
    """Provide a temporary directory.
    """
    def __init__(self):
        self.dir = tempfile.mkdtemp(prefix="python-icat-test-")
    def __del__(self):
        self.cleanup()
    def cleanup(self):
        if self.dir:
            shutil.rmtree(self.dir)
        self.dir = None

@pytest.fixture(scope="session")
def tmpdirsec(request):
    tmpdir = TmpDir()
    request.addfinalizer(tmpdir.cleanup)
    return tmpdir


@pytest.fixture(scope="session")
def standardCmdArgs():
    _, conf = getConfig()
    return conf.cmdargs


testcontent = gettestdata("icatdump.yaml")

@pytest.fixture(scope="session")
<<<<<<< HEAD
def setupicat(standardCmdArgs):
    # testcontent has InvestigationGroup objects.
    require_icat_version("4.4.0")
    callscript("wipeicat.py", standardCmdArgs)
    args = standardCmdArgs + ["-f", "YAML", "-i", testcontent]
=======
def setupicat(standardConfig):
    require_icat_version("4.4.0", "need InvestigationGroup")
    callscript("wipeicat.py", standardConfig.cmdargs)
    args = standardConfig.cmdargs + ["-f", "YAML", "-i", testcontent]
>>>>>>> 94db4e1f
    callscript("icatingest.py", args)


# ============================= hooks ================================

class DependencyItemStatus(object):
    """Status of a test item in a dependency manager.
    """

    Phases = ('setup', 'call', 'teardown')

    def __init__(self):
        self.results = { w:None for w in self.Phases }

    def __str__(self):
        l = ["%s: %s" % (w, self.results[w]) for w in self.Phases]
        return "Status(%s)" % ", ".join(l)

    def addResult(self, rep):
        self.results[rep.when] = rep.outcome

    def isSuccess(self):
        return list(self.results.values()) == ['passed', 'passed', 'passed']

class DependencyManager(object):
    """Dependency manager, stores the results of tests.
    """

    ScopeCls = {'module':pytest.Module, 'session':pytest.Session}

    @classmethod
    def getManager(cls, item, scope='module'):
        """Get the DependencyManager object from the node at scope level.
        Create it, if not yet present.
        """
        node = item.getparent(cls.ScopeCls[scope])
        if not hasattr(node, 'dependencyManager'):
            node.dependencyManager = cls()
        return node.dependencyManager

    def __init__(self):
        self.results = {}

    def addResult(self, item, marker, rep):
        name = marker.kwargs.get('name')
        if not name:
            name = item.name
        status = self.results.setdefault(name, DependencyItemStatus())
        status.addResult(rep)

    def checkDepend(self, depends):
        for i in depends:
            if not(i in self.results and self.results[i].isSuccess()):
                pytest.skip("depends on %s" % i)


@pytest.hookimpl(tryfirst=True, hookwrapper=True)
def pytest_runtest_makereport(item, call):
    """Store the test outcome if this item is marked "dependency".
    """
    outcome = yield
    marker = item.get_marker("dependency")
    if marker is not None:
        rep = outcome.get_result()
        manager = DependencyManager.getManager(item)
        manager.addResult(item, marker, rep)


def pytest_runtest_setup(item):
    """Check dependencies if this item is marked "dependency".
    Skip if any of the dependencies has not been run successfully.
    """
    marker = item.get_marker("dependency")
    if marker is not None:
        depends = marker.kwargs.get('depends')
        if depends:
            manager = DependencyManager.getManager(item)
            manager.checkDepend(depends)


def require_servertest():
    if not pytest.config.getoption("--servertests"):
        pytest.skip("need --servertests option to run")

def pytest_addoption(parser):
    parser.addoption("--servertests", action="store_true",
                     help="run tests for testing the server.")


def pytest_report_header(config):
    """Add information on the icat package used in the tests.
    """
    modpath = os.path.dirname(os.path.abspath(icat.__file__))
    return [ "python-icat: %s (%s)" % (icat.__version__, icat.__revision__), 
             "             %s" % (modpath) ]<|MERGE_RESOLUTION|>--- conflicted
+++ resolved
@@ -184,18 +184,10 @@
 testcontent = gettestdata("icatdump.yaml")
 
 @pytest.fixture(scope="session")
-<<<<<<< HEAD
 def setupicat(standardCmdArgs):
-    # testcontent has InvestigationGroup objects.
-    require_icat_version("4.4.0")
+    require_icat_version("4.4.0", "need InvestigationGroup")
     callscript("wipeicat.py", standardCmdArgs)
     args = standardCmdArgs + ["-f", "YAML", "-i", testcontent]
-=======
-def setupicat(standardConfig):
-    require_icat_version("4.4.0", "need InvestigationGroup")
-    callscript("wipeicat.py", standardConfig.cmdargs)
-    args = standardConfig.cmdargs + ["-f", "YAML", "-i", testcontent]
->>>>>>> 94db4e1f
     callscript("icatingest.py", args)
 
 
