"""Test icatdump and icatingest.
"""

import os.path
import re
import filecmp
import pytest
try:
    from pytest_dependency import depends
except ImportError:
    def depends(request, other_tests):
        pass
import icat
import icat.config
from conftest import getConfig, require_icat_version
from conftest import gettestdata, callscript
from conftest import filter_file, yaml_filter, xml_filter


require_icat_version("4.4.0", "need InvestigationGroup")

backends = {
    'XML': {
        'refdump': gettestdata("icatdump.xml"),
        'fileext': '.xml',
        'filter': xml_filter,
    },
    'YAML': {
        'refdump': gettestdata("icatdump.yaml"),
        'fileext': '.yaml',
        'filter': yaml_filter,
    },
}
users = [ "acord", "ahau", "jbotu", "jdoe", "nbour", "rbeck" ]
refsummary = { "root": gettestdata("summary") }
for u in users:
    refsummary[u] = gettestdata("summary.%s" % u)

# The following cases are tuples of a backend and a file type (regular
# file, stdin/stdout, in-memory stream).  They are used for both,
# input and output.  We test all combinations, e.g. reading from a XML
# file and writing it back as YAML to stdout.
cases = [ (b, t) 
          for b in backends.keys() 
          for t in ('FILE', 'STDINOUT') ]
caseids = [ "%s-%s" % t for t in cases ]

# Read permission on DataCollection, DataCollectionDatafile,
# DataCollectionDataset, DataCollectionParameter, and Job is only
# granted to the creator of the DataCollection or the Job
# respectively.  But the createId is not preserved by an icatdump /
# icatingest cycle, so this permission is lost.  Normal users will
# thus always see zero objects of these types after a cycle.  For this
# reason, we must filter out the numbers in the reference output for
# this test.
summary_filter = (re.compile(r"^((?:DataCollection(?:Datafile|Dataset|Parameter)?|Job|RelatedDatafile)\s*) : \d+$"),
                  r"\1 : 0")

# Test queries and results for test_check_queries().  This is mostly
# to verify that object relations are kept intact after an icatdump /
# icatingest cycle.
queries = [
    ("Datafile.name <-> Dataset <-> Investigation [name='12100409-ST']",
     ['e208341.nxs', 'e208945-2.nxs', 'e208945.dat', 'e208945.nxs',
      'e208947.nxs']),
    ("SELECT p.numericValue FROM DatasetParameter p "
     "JOIN p.dataset AS ds JOIN ds.investigation AS i JOIN p.type AS t "
     "WHERE i.name = '10100601-ST' AND ds.name = 'e208339' "
     "AND t.name = 'Magnetic field'",
     [7.3]),
    ("SELECT ds.name FROM Dataset ds "
     "JOIN ds.dataCollectionDatasets AS dcds "
     "JOIN dcds.dataCollection AS dc JOIN dc.jobsAsOutput AS j "
     "WHERE j.id IS NOT NULL",
     ["e208947"]),
    ("SELECT df.name FROM Datafile df "
     "JOIN df.dataCollectionDatafiles AS dcdf "
     "JOIN dcdf.dataCollection AS dc JOIN dc.jobsAsInput AS j "
     "WHERE j.id IS NOT NULL",
     ["e208945.nxs"]),
]

@pytest.fixture(scope="module")
def client():
    client, conf = getConfig()
    client.login(conf.auth, conf.credentials)
    return client

<<<<<<< HEAD

@pytest.mark.dependency()
def test_ingest_xml(standardCmdArgs):
    """Restore the ICAT content from a XML dumpfile.
    """
    callscript("wipeicat.py", standardCmdArgs)
    refdump = backends["XML"]['refdump']
    args = standardCmdArgs + ["-f", "XML", "-i", refdump]
    callscript("icatingest.py", args)

@pytest.mark.dependency(depends=["test_ingest_xml"])
@pytest.mark.parametrize(("backend"), sorted(backends.keys()))
def test_check_content_xml(standardCmdArgs, tmpdirsec, backend):
    """Dump the content and check that we get the reference dump file back.
    """
    require_icat_version("4.6.0", "Issue icatproject/icat.server#155")
    refdump = backends[backend]['refdump']
    fileext = backends[backend]['fileext']
    dump = os.path.join(tmpdirsec.dir, "dump" + fileext)
    fdump = os.path.join(tmpdirsec.dir, "dump-filter" + fileext)
    reffdump = os.path.join(tmpdirsec.dir, "dump-filter-ref" + fileext)
    filter_file(refdump, reffdump, *backends[backend]['filter'])
    args = standardCmdArgs + ["-f", backend, "-o", dump]
    callscript("icatdump.py", args)
    filter_file(dump, fdump, *backends[backend]['filter'])
    assert filecmp.cmp(reffdump, fdump), "content of ICAT was not as expected"

@pytest.mark.dependency(depends=["test_ingest_xml"])
def test_check_summary_root_xml(standardCmdArgs, tmpdirsec):
    """Check the number of objects for each class at the ICAT server.
    """
    summary = os.path.join(tmpdirsec.dir, "summary")
    ref = refsummary["root"]
    with open(summary, "wt") as out:
        callscript("icatsummary.py", standardCmdArgs, stdout=out)
    assert filecmp.cmp(ref, summary), "ICAT content was not as expected"

@pytest.mark.dependency(depends=["test_ingest_xml"])
@pytest.mark.parametrize(("user"), users)
def test_check_summary_user_xml(tmpdirsec, user):
    """Check the number of objects from a user's point of view.

    This checks which objects a given user may see and thus whether
    the (read) access rules work as expected.
    """
    summary = os.path.join(tmpdirsec.dir, "summary.%s" % user)
    ref = refsummary[user]
    reff = os.path.join(tmpdirsec.dir, "summary-filter-ref.%s" % user)
    filter_file(ref, reff, *summary_filter)
    _, conf = getConfig(confSection=user)
    with open(summary, "wt") as out:
        callscript("icatsummary.py", conf.cmdargs, stdout=out)
    assert filecmp.cmp(reff, summary), "ICAT content was not as expected"

@pytest.mark.dependency(depends=["test_ingest_xml"])
@pytest.mark.parametrize(("query","result"), queries)
def test_check_queries_xml(client, query, result):
    """Check the result for some queries.
    """
    res = client.search(query)
    assert sorted(res) == result


@pytest.mark.dependency()
def test_ingest_yaml(standardCmdArgs):
    """Restore the ICAT content from a YAML dumpfile.
    """
    callscript("wipeicat.py", standardCmdArgs)
    refdump = backends["YAML"]['refdump']
    args = standardCmdArgs + ["-f", "YAML", "-i", refdump]
    callscript("icatingest.py", args)

@pytest.mark.dependency(depends=["test_ingest_yaml"])
@pytest.mark.parametrize(("backend"), sorted(backends.keys()))
def test_check_content_yaml(standardCmdArgs, tmpdirsec, backend):
=======
@pytest.fixture(scope="module", params=cases, ids=caseids)
def ingestcase(request, standardConfig):
    param = request.param
    callscript("wipeicat.py", standardConfig.cmdargs)
    return param

@pytest.fixture(scope="function")
def ingestcheck(ingestcase, request):
    ingestname = "test_ingest[%s-%s]" % ingestcase
    depends(request, [ingestname])
    return ingestcase


@pytest.mark.dependency()
def test_ingest(ingestcase, standardConfig):
    """Restore the ICAT content from a dumpfile.
    """
    backend, filetype = ingestcase
    refdump = backends[backend]['refdump']
    if filetype == 'FILE':
        args = standardConfig.cmdargs + ["-f", backend, "-i", refdump]
        callscript("icatingest.py", args)
    elif filetype == 'STDINOUT':
        args = standardConfig.cmdargs + ["-f", backend]
        with open(refdump, "rt") as infile:
            callscript("icatingest.py", args, stdin=infile)
    else:
        raise RuntimeError("Invalid file type %s" % filetype)

@pytest.mark.parametrize(("case"), cases)
def test_check_content(ingestcheck, standardConfig, tmpdirsec, case):
>>>>>>> 74ac5b23
    """Dump the content and check that we get the reference dump file back.
    """
    require_icat_version("4.6.0", "Issue icatproject/icat.server#155")
    backend, filetype = case
    refdump = backends[backend]['refdump']
    fileext = backends[backend]['fileext']
    dump = os.path.join(tmpdirsec.dir, "dump" + fileext)
    fdump = os.path.join(tmpdirsec.dir, "dump-filter" + fileext)
    reffdump = os.path.join(tmpdirsec.dir, "dump-filter-ref" + fileext)
    filter_file(refdump, reffdump, *backends[backend]['filter'])
<<<<<<< HEAD
    args = standardCmdArgs + ["-f", backend, "-o", dump]
    callscript("icatdump.py", args)
    filter_file(dump, fdump, *backends[backend]['filter'])
    assert filecmp.cmp(reffdump, fdump), "content of ICAT was not as expected"

@pytest.mark.dependency(depends=["test_ingest_yaml"])
def test_check_summary_root_yaml(standardCmdArgs, tmpdirsec):
=======
    if filetype == 'FILE':
        args = standardConfig.cmdargs + ["-f", backend, "-o", dump]
        callscript("icatdump.py", args)
    elif filetype == 'STDINOUT':
        args = standardConfig.cmdargs + ["-f", backend]
        with open(dump, "wt") as outfile:
            callscript("icatdump.py", args, stdout=outfile)
    else:
        raise RuntimeError("Invalid file type %s" % filetype)
    filter_file(dump, fdump, *backends[backend]['filter'])
    assert filecmp.cmp(reffdump, fdump), "content of ICAT was not as expected"

def test_check_summary_root(ingestcheck, standardConfig, tmpdirsec):
>>>>>>> 74ac5b23
    """Check the number of objects for each class at the ICAT server.
    """
    summary = os.path.join(tmpdirsec.dir, "summary")
    ref = refsummary["root"]
    with open(summary, "wt") as out:
        callscript("icatsummary.py", standardCmdArgs, stdout=out)
    assert filecmp.cmp(ref, summary), "ICAT content was not as expected"

@pytest.mark.parametrize(("user"), users)
def test_check_summary_user(ingestcheck, tmpdirsec, user):
    """Check the number of objects from a user's point of view.

    This checks which objects a given user may see and thus whether
    the (read) access rules work as expected.
    """
    summary = os.path.join(tmpdirsec.dir, "summary.%s" % user)
    ref = refsummary[user]
    reff = os.path.join(tmpdirsec.dir, "summary-filter-ref.%s" % user)
    filter_file(ref, reff, *summary_filter)
    _, conf = getConfig(confSection=user)
    with open(summary, "wt") as out:
        callscript("icatsummary.py", conf.cmdargs, stdout=out)
    assert filecmp.cmp(reff, summary), "ICAT content was not as expected"

@pytest.mark.parametrize(("query","result"), queries)
def test_check_queries(ingestcheck, client, query, result):
    """Check the result for some queries.
    """
    res = client.search(query)
    assert sorted(res) == result<|MERGE_RESOLUTION|>--- conflicted
+++ resolved
@@ -86,87 +86,10 @@
     client.login(conf.auth, conf.credentials)
     return client
 
-<<<<<<< HEAD
-
-@pytest.mark.dependency()
-def test_ingest_xml(standardCmdArgs):
-    """Restore the ICAT content from a XML dumpfile.
-    """
+@pytest.fixture(scope="module", params=cases, ids=caseids)
+def ingestcase(request, standardCmdArgs):
+    param = request.param
     callscript("wipeicat.py", standardCmdArgs)
-    refdump = backends["XML"]['refdump']
-    args = standardCmdArgs + ["-f", "XML", "-i", refdump]
-    callscript("icatingest.py", args)
-
-@pytest.mark.dependency(depends=["test_ingest_xml"])
-@pytest.mark.parametrize(("backend"), sorted(backends.keys()))
-def test_check_content_xml(standardCmdArgs, tmpdirsec, backend):
-    """Dump the content and check that we get the reference dump file back.
-    """
-    require_icat_version("4.6.0", "Issue icatproject/icat.server#155")
-    refdump = backends[backend]['refdump']
-    fileext = backends[backend]['fileext']
-    dump = os.path.join(tmpdirsec.dir, "dump" + fileext)
-    fdump = os.path.join(tmpdirsec.dir, "dump-filter" + fileext)
-    reffdump = os.path.join(tmpdirsec.dir, "dump-filter-ref" + fileext)
-    filter_file(refdump, reffdump, *backends[backend]['filter'])
-    args = standardCmdArgs + ["-f", backend, "-o", dump]
-    callscript("icatdump.py", args)
-    filter_file(dump, fdump, *backends[backend]['filter'])
-    assert filecmp.cmp(reffdump, fdump), "content of ICAT was not as expected"
-
-@pytest.mark.dependency(depends=["test_ingest_xml"])
-def test_check_summary_root_xml(standardCmdArgs, tmpdirsec):
-    """Check the number of objects for each class at the ICAT server.
-    """
-    summary = os.path.join(tmpdirsec.dir, "summary")
-    ref = refsummary["root"]
-    with open(summary, "wt") as out:
-        callscript("icatsummary.py", standardCmdArgs, stdout=out)
-    assert filecmp.cmp(ref, summary), "ICAT content was not as expected"
-
-@pytest.mark.dependency(depends=["test_ingest_xml"])
-@pytest.mark.parametrize(("user"), users)
-def test_check_summary_user_xml(tmpdirsec, user):
-    """Check the number of objects from a user's point of view.
-
-    This checks which objects a given user may see and thus whether
-    the (read) access rules work as expected.
-    """
-    summary = os.path.join(tmpdirsec.dir, "summary.%s" % user)
-    ref = refsummary[user]
-    reff = os.path.join(tmpdirsec.dir, "summary-filter-ref.%s" % user)
-    filter_file(ref, reff, *summary_filter)
-    _, conf = getConfig(confSection=user)
-    with open(summary, "wt") as out:
-        callscript("icatsummary.py", conf.cmdargs, stdout=out)
-    assert filecmp.cmp(reff, summary), "ICAT content was not as expected"
-
-@pytest.mark.dependency(depends=["test_ingest_xml"])
-@pytest.mark.parametrize(("query","result"), queries)
-def test_check_queries_xml(client, query, result):
-    """Check the result for some queries.
-    """
-    res = client.search(query)
-    assert sorted(res) == result
-
-
-@pytest.mark.dependency()
-def test_ingest_yaml(standardCmdArgs):
-    """Restore the ICAT content from a YAML dumpfile.
-    """
-    callscript("wipeicat.py", standardCmdArgs)
-    refdump = backends["YAML"]['refdump']
-    args = standardCmdArgs + ["-f", "YAML", "-i", refdump]
-    callscript("icatingest.py", args)
-
-@pytest.mark.dependency(depends=["test_ingest_yaml"])
-@pytest.mark.parametrize(("backend"), sorted(backends.keys()))
-def test_check_content_yaml(standardCmdArgs, tmpdirsec, backend):
-=======
-@pytest.fixture(scope="module", params=cases, ids=caseids)
-def ingestcase(request, standardConfig):
-    param = request.param
-    callscript("wipeicat.py", standardConfig.cmdargs)
     return param
 
 @pytest.fixture(scope="function")
@@ -177,24 +100,23 @@
 
 
 @pytest.mark.dependency()
-def test_ingest(ingestcase, standardConfig):
+def test_ingest(ingestcase, standardCmdArgs):
     """Restore the ICAT content from a dumpfile.
     """
     backend, filetype = ingestcase
     refdump = backends[backend]['refdump']
     if filetype == 'FILE':
-        args = standardConfig.cmdargs + ["-f", backend, "-i", refdump]
+        args = standardCmdArgs + ["-f", backend, "-i", refdump]
         callscript("icatingest.py", args)
     elif filetype == 'STDINOUT':
-        args = standardConfig.cmdargs + ["-f", backend]
+        args = standardCmdArgs + ["-f", backend]
         with open(refdump, "rt") as infile:
             callscript("icatingest.py", args, stdin=infile)
     else:
         raise RuntimeError("Invalid file type %s" % filetype)
 
 @pytest.mark.parametrize(("case"), cases)
-def test_check_content(ingestcheck, standardConfig, tmpdirsec, case):
->>>>>>> 74ac5b23
+def test_check_content(ingestcheck, standardCmdArgs, tmpdirsec, case):
     """Dump the content and check that we get the reference dump file back.
     """
     require_icat_version("4.6.0", "Issue icatproject/icat.server#155")
@@ -205,20 +127,11 @@
     fdump = os.path.join(tmpdirsec.dir, "dump-filter" + fileext)
     reffdump = os.path.join(tmpdirsec.dir, "dump-filter-ref" + fileext)
     filter_file(refdump, reffdump, *backends[backend]['filter'])
-<<<<<<< HEAD
-    args = standardCmdArgs + ["-f", backend, "-o", dump]
-    callscript("icatdump.py", args)
-    filter_file(dump, fdump, *backends[backend]['filter'])
-    assert filecmp.cmp(reffdump, fdump), "content of ICAT was not as expected"
-
-@pytest.mark.dependency(depends=["test_ingest_yaml"])
-def test_check_summary_root_yaml(standardCmdArgs, tmpdirsec):
-=======
     if filetype == 'FILE':
-        args = standardConfig.cmdargs + ["-f", backend, "-o", dump]
+        args = standardCmdArgs + ["-f", backend, "-o", dump]
         callscript("icatdump.py", args)
     elif filetype == 'STDINOUT':
-        args = standardConfig.cmdargs + ["-f", backend]
+        args = standardCmdArgs + ["-f", backend]
         with open(dump, "wt") as outfile:
             callscript("icatdump.py", args, stdout=outfile)
     else:
@@ -226,8 +139,7 @@
     filter_file(dump, fdump, *backends[backend]['filter'])
     assert filecmp.cmp(reffdump, fdump), "content of ICAT was not as expected"
 
-def test_check_summary_root(ingestcheck, standardConfig, tmpdirsec):
->>>>>>> 74ac5b23
+def test_check_summary_root(ingestcheck, standardCmdArgs, tmpdirsec):
     """Check the number of objects for each class at the ICAT server.
     """
     summary = os.path.join(tmpdirsec.dir, "summary")
