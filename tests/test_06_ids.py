"""Test upload and download of files to and from IDS.
"""

from __future__ import print_function
import os
import os.path
import time
import zipfile
import filecmp
import datetime
import pytest
import icat
import icat.config
from icat.query import Query
from icat.ids import DataSelection
from conftest import DummyDatafile, UtcTimezone
from conftest import require_icat_version, getConfig
from conftest import tmpSessionId, tmpLogin


@pytest.fixture(scope="module")
def client(setupicat, request):
    client, conf = getConfig(ids="mandatory")
    client.login(conf.auth, conf.credentials)
    def cleanup():
        query = "SELECT df FROM Datafile df WHERE df.location IS NOT NULL"
        client.deleteData(client.search(query))
    request.addfinalizer(cleanup)
    return client


# ============================ testdata ============================

testdatafiles = [
    {
        'uluser': "rbeck",
        'invname': "08100122-EF",
        'dsname': "e201216",
        'dfformat': "NeXus:4.0.0",
        'dfname': "e201216.nxs",
        'size': 368369,
        'mtime': 1213774271,
        'testfile': None,
    },
    {
        'uluser': "acord",
        'invname': "10100601-ST",
        'dsname': "e208342",
        'dfformat': "raw",
        'dfname': "e208342.dat",
        'size': 394,
        'mtime': 1286600400,
        'testfile': None,
    },
    {
        'uluser': "ahau",
        'invname': "10100601-ST",
        'dsname': "e208342",
        'dfformat': "NeXus:4.0.0",
        'dfname': "e208342.nxs",
        'size': 52857,
        'mtime': 1286600400,
        'testfile': None,
    },
    {
        'uluser': "nbour",
        'invname': "12100409-ST",
        'dsname': "e208946",
        'dfformat': "raw",
        'dfname': "e208946.dat",
        'size': 459,
        'mtime': 1343610608,
        'testfile': None,
    },
    {
        'uluser': "nbour",
        'invname': "12100409-ST",
        'dsname': "e208946",
        'dfformat': "NeXus:4.2.1",
        'dfname': "e208946.nxs",
        'size': 396430,
        'mtime': 1370254963,
        'testfile': None,
    },
]
testdatasets = [
    {
        'dluser': "jdoe",
        'invname': "08100122-EF",
        'dsname': "e201216",
    },
    {
        'dluser': "ahau",
        'invname': "10100601-ST",
        'dsname': "e208342",
    },
    {
        'dluser': "nbour",
        'invname': "12100409-ST",
        'dsname': "e208946",
    },
]
for ds in testdatasets:
    ds['dfs'] = [ df for df in testdatafiles if df['dsname'] == ds['dsname'] ]

# Enriched versions of testdatafiles and testdatasets, decorated
# with appropriate dependency markers, such that the datasets
# depend on the datafiles they contain.
markeddatafiles = [
    pytest.mark.dependency(name=df['dfname'])(df) for df in testdatafiles
]
markeddatasets = [
    pytest.mark.dependency(depends=[df['dfname'] for df in ds['dfs']])(ds)
    for ds in testdatasets
]

# ============================= helper =============================

def getDataset(client, case):
    query = Query(client, "Dataset", conditions={
        "investigation.name": "= '%s'" % case['invname'],
        "name": "= '%s'" % case['dsname'],
    })
    return (client.assertedSearch(query)[0])

def getDatafileFormat(client, case):
    l = case['dfformat'].split(':')
    query = Query(client, "DatafileFormat", conditions={
        "name": "= '%s'" % l[0],
    })
    if len(l) > 1:
        query.addConditions({"version": "= '%s'" % l[1]})
    return (client.assertedSearch(query)[0])

def getDatafile(client, case, dfname=None):
    if dfname is None:
        dfname = case['dfname']
    query = Query(client, "Datafile", conditions={
        "name": "= '%s'" % dfname,
        "dataset.name": "= '%s'" % case['dsname'],
        "dataset.investigation.name": "= '%s'" % case['invname'],
    })
    return (client.assertedSearch(query)[0])

def copyfile(infile, outfile, chunksize=8192):
    """Read all data from infile and write them to outfile.
    """
    while True:
        chunk = infile.read(chunksize)
        if not chunk:
            break
        outfile.write(chunk)

# ============================= tests ==============================

@pytest.mark.parametrize(("case"), markeddatafiles)
def test_upload(tmpdirsec, client, case):
    f = DummyDatafile(tmpdirsec.dir, 
                      case['dfname'], case['size'], case['mtime'])
    print("\nUpload file %s" % case['dfname'])
<<<<<<< HEAD
    _, conf = getConfig(confSection=case['uluser'])
    args = conf.cmdargs + [case['invname'], case['dsname'], 
                           case['dfformat'], f.fname]
    callscript("addfile.py", args)
    query = Query(client, "Datafile", conditions={
        "name": "= '%s'" % case['dfname'],
        "dataset.name": "= '%s'" % case['dsname'],
        "dataset.investigation.name": "= '%s'" % case['invname'],
    })
    df = client.assertedSearch(query)[0]
    assert df.location is not None
    assert df.fileSize == f.size
    assert df.checksum == f.crc32
    if f.mtime:
        assert df.datafileModTime == f.mtime
    case['testfile'] = f
=======
    conf = getConfig(confSection=case['uluser'])
    with tmpLogin(client, conf.auth, conf.credentials):
        dataset = getDataset(client, case)
        datafileformat = getDatafileFormat(client, case)
        datafile = client.new("datafile", name=os.path.basename(f.fname), 
                          dataset=dataset, datafileFormat=datafileformat)
        client.putData(f.fname, datafile)
        df = getDatafile(client, case)
        assert df.location is not None
        assert df.fileSize == f.size
        assert df.checksum == f.crc32
        if f.mtime:
            assert df.datafileModTime == f.mtime
        assert df.createId == case['uluser']
        assert df.modId == case['uluser']
        case['testfile'] = f
>>>>>>> 5dd7d6d0

@pytest.fixture(scope='function', params=["getData", "getPreparedData"])
def method(request):
    return request.param

@pytest.mark.parametrize(("case"), markeddatasets)
def test_download(tmpdirsec, client, case, method):
    _, conf = getConfig(confSection=case['dluser'])
    if len(case['dfs']) > 1:
        zfname = os.path.join(tmpdirsec.dir, "%s.zip" % case['dsname'])
        print("\nDownload %s to file %s" % (case['dsname'], zfname))
        with tmpLogin(client, conf.auth, conf.credentials):
            dataset = getDataset(client, case)
            query = "Datafile <-> Dataset [id=%d]" % dataset.id
            datafiles = client.search(query)
            if method == 'getData':
                response = client.getData(datafiles)
            elif method == 'getPreparedData':
                prepid = client.prepareData(datafiles)
                while not client.isDataPrepared(prepid):
                    time.sleep(5)
                response = client.getPreparedData(prepid)
            with open(zfname, 'wb') as f:
                copyfile(response, f)
        zf = zipfile.ZipFile(zfname, 'r')
        zinfos = zf.infolist()
        assert len(zinfos) == len(case['dfs'])
        for df in case['dfs']:
            zi = None
            for i in zinfos:
                if i.filename.endswith(df['dfname']):
                    zi = i
                    break
            assert zi is not None
            assert "%x" % (zi.CRC & 0xffffffff) == df['testfile'].crc32
            assert zi.file_size == df['testfile'].size
    elif len(case['dfs']) == 1:
        df = case['dfs'][0]
        dfname = os.path.join(tmpdirsec.dir, "dl_%s" % df['dfname'])
        print("\nDownload %s to file %s" % (case['dsname'], dfname))
        with tmpLogin(client, conf.auth, conf.credentials):
            dataset = getDataset(client, case)
            query = "Datafile <-> Dataset [id=%d]" % dataset.id
            datafiles = client.search(query)
            if method == 'getData':
                response = client.getData(datafiles)
            elif method == 'getPreparedData':
                prepid = client.prepareData(datafiles)
                while not client.isDataPrepared(prepid):
                    time.sleep(5)
                response = client.getPreparedData(prepid)
            with open(dfname, 'wb') as f:
                copyfile(response, f)
        assert filecmp.cmp(df['testfile'].fname, dfname)
    else:
        raise RuntimeError("No datafiles for dataset %s" % case['dsname'])

@pytest.mark.parametrize(("case"), markeddatasets)
def test_getinfo(client, case):
    """Call getStatus() and getSize() to get some informations on a dataset.
    """
    selection = DataSelection([getDataset(client, case)])
    size = client.ids.getSize(selection)
    print("Size of dataset %s: %d" % (case['dsname'], size))
    assert size == sum(f['size'] for f in case['dfs'])
    status = client.ids.getStatus(selection)
    print("Status of dataset %s: %s" % (case['dsname'], status))
    assert status in {"ONLINE", "RESTORING", "ARCHIVED"}

@pytest.mark.parametrize(("case"), markeddatasets)
def test_status_no_sessionId(client, case):
    """Call getStatus() while logged out.

    IDS 1.5.0 and newer allow the sessionId to be omitted from the
    getStatus() call.
    """
    if client.ids.apiversion < '1.5.0':
        pytest.skip("IDS %s is too old, need 1.5.0 or newer" 
                    % client.ids.apiversion)
    selection = DataSelection([getDataset(client, case)])
    with tmpSessionId(client, None):
        status = client.ids.getStatus(selection)
    print("Status of dataset %s: %s" % (case['dsname'], status))
    assert status in {"ONLINE", "RESTORING", "ARCHIVED"}

@pytest.mark.parametrize(("case"), markeddatasets)
def test_getDatafileIds(client, case):
    """Call getDatafileIds() to get the Datafile ids from a dataset.
    """
    if client.ids.apiversion < '1.5.0':
        pytest.skip("IDS %s is too old, need 1.5.0 or newer" 
                    % client.ids.apiversion)
    ds = getDataset(client, case)
    selection = DataSelection([ds])
    dfids = client.ids.getDatafileIds(selection)
    print("Datafile ids of dataset %s: %s" % (case['dsname'], str(dfids)))
    query = "Datafile.id <-> Dataset [id=%d]" % ds.id
    assert set(dfids) == set(client.search(query))

def test_putData_datafileCreateTime(tmpdirsec, client):
    """Call client.putData() with a datafile having datafileCreateTime set.
    Issue #10.
    """
    case = testdatafiles[0]
    dataset = getDataset(client, case)
    datafileformat = client.assertedSearch("DatafileFormat [name='raw']")[0]
    tzinfo = UtcTimezone() if UtcTimezone else None
    createTime = datetime.datetime(2008, 6, 18, 9, 31, 11, tzinfo=tzinfo)
    dfname = "test_datafileCreateTime_dt.dat"
    f = DummyDatafile(tmpdirsec.dir, dfname, case['size'])
    datafile = client.new("datafile", name=f.name, 
                          dataset=dataset, datafileFormat=datafileformat)
    datafile.datafileCreateTime = createTime
    client.putData(f.fname, datafile)
    df = getDatafile(client, case, dfname)
    assert df.datafileCreateTime is not None
    # The handling of date value in original Suds is buggy, so we
    # cannot expect to be able to reliably compare date values.  If
    # UtcTimezone is set, we have the jurko fork and then this bug in
    # Suds is fixed.
    if tzinfo is not None:
        assert df.datafileCreateTime == createTime

    # Now try the same again with datafileCreateTime set to a string.
    dfname = "test_datafileCreateTime_str.dat"
    f = DummyDatafile(tmpdirsec.dir, dfname, case['size'])
    datafile = client.new("datafile", name=f.name, 
                          dataset=dataset, datafileFormat=datafileformat)
    datafile.datafileCreateTime = createTime.isoformat()
    client.putData(f.fname, datafile)
    df = getDatafile(client, case, dfname)
    assert df.datafileCreateTime is not None
    if tzinfo is not None:
        assert df.datafileCreateTime == createTime

@pytest.mark.parametrize(("case"), markeddatasets)
def test_archive(client, case):
    """Call archive() on a dataset.
    """
    if not client.ids.isTwoLevel():
        pytest.skip("This IDS does not use two levels of data storage")
    selection = DataSelection([getDataset(client, case)])
    status = client.ids.getStatus(selection)
    print("Status of dataset %s is %s" % (case['dsname'], status))
    print("Request archive of dataset %s" % (case['dsname']))
    client.ids.archive(selection)
    status = client.ids.getStatus(selection)
    # Do not assert status == "ARCHIVED" because the archive could be
    # deferred by the server or an other operation on the same dataset
    # could intervene.  So, there is no guarantee whatsoever on the
    # outcome of the archive() call.
    print("Status of dataset %s is now %s" % (case['dsname'], status))

@pytest.mark.parametrize(("case"), markeddatasets)
def test_restore(client, case):
    """Call restore() on a dataset.
    """
    if not client.ids.isTwoLevel():
        pytest.skip("This IDS does not use two levels of data storage")
    selection = DataSelection([getDataset(client, case)])
    status = client.ids.getStatus(selection)
    print("Status of dataset %s is %s" % (case['dsname'], status))
    print("Request restore of dataset %s" % (case['dsname']))
    client.ids.restore(selection)
    status = client.ids.getStatus(selection)
    # Do not assert status == "RESTORING" because same remark as for
    # archive() applies: there is no guarantee whatsoever on the
    # outcome of the restore() call.
    print("Status of dataset %s is now %s" % (case['dsname'], status))

@pytest.mark.parametrize(("case"), markeddatasets)
def test_reset(client, case):
    """Call reset() on a dataset.

    Note that we just test if we can make the call without an error.
    We do not test whether the call has any effect.  This call resets
    the internal state of the data after an error in ids.server.  This
    is out of scope of testing the client.
    """
    if client.ids.apiversion < '1.6.0':
        pytest.skip("IDS %s is too old, need 1.6.0 or newer" 
                    % client.ids.apiversion)
    if not client.ids.isTwoLevel():
        pytest.skip("This IDS does not use two levels of data storage")
    selection = DataSelection([getDataset(client, case)])
    print("Request reset of dataset %s" % (case['dsname']))
    client.ids.reset(selection)
    status = client.ids.getStatus(selection)
    print("Status of dataset %s is now %s" % (case['dsname'], status))<|MERGE_RESOLUTION|>--- conflicted
+++ resolved
@@ -15,7 +15,7 @@
 from icat.ids import DataSelection
 from conftest import DummyDatafile, UtcTimezone
 from conftest import require_icat_version, getConfig
-from conftest import tmpSessionId, tmpLogin
+from conftest import tmpSessionId, tmpClient
 
 
 @pytest.fixture(scope="module")
@@ -158,32 +158,13 @@
     f = DummyDatafile(tmpdirsec.dir, 
                       case['dfname'], case['size'], case['mtime'])
     print("\nUpload file %s" % case['dfname'])
-<<<<<<< HEAD
-    _, conf = getConfig(confSection=case['uluser'])
-    args = conf.cmdargs + [case['invname'], case['dsname'], 
-                           case['dfformat'], f.fname]
-    callscript("addfile.py", args)
-    query = Query(client, "Datafile", conditions={
-        "name": "= '%s'" % case['dfname'],
-        "dataset.name": "= '%s'" % case['dsname'],
-        "dataset.investigation.name": "= '%s'" % case['invname'],
-    })
-    df = client.assertedSearch(query)[0]
-    assert df.location is not None
-    assert df.fileSize == f.size
-    assert df.checksum == f.crc32
-    if f.mtime:
-        assert df.datafileModTime == f.mtime
-    case['testfile'] = f
-=======
-    conf = getConfig(confSection=case['uluser'])
-    with tmpLogin(client, conf.auth, conf.credentials):
-        dataset = getDataset(client, case)
-        datafileformat = getDatafileFormat(client, case)
-        datafile = client.new("datafile", name=os.path.basename(f.fname), 
-                          dataset=dataset, datafileFormat=datafileformat)
-        client.putData(f.fname, datafile)
-        df = getDatafile(client, case)
+    with tmpClient(confSection=case['uluser'], ids="mandatory") as tclient:
+        dataset = getDataset(tclient, case)
+        datafileformat = getDatafileFormat(tclient, case)
+        datafile = tclient.new("datafile", name=os.path.basename(f.fname), 
+                               dataset=dataset, datafileFormat=datafileformat)
+        tclient.putData(f.fname, datafile)
+        df = getDatafile(tclient, case)
         assert df.location is not None
         assert df.fileSize == f.size
         assert df.checksum == f.crc32
@@ -192,7 +173,6 @@
         assert df.createId == case['uluser']
         assert df.modId == case['uluser']
         case['testfile'] = f
->>>>>>> 5dd7d6d0
 
 @pytest.fixture(scope='function', params=["getData", "getPreparedData"])
 def method(request):
@@ -200,55 +180,53 @@
 
 @pytest.mark.parametrize(("case"), markeddatasets)
 def test_download(tmpdirsec, client, case, method):
-    _, conf = getConfig(confSection=case['dluser'])
-    if len(case['dfs']) > 1:
-        zfname = os.path.join(tmpdirsec.dir, "%s.zip" % case['dsname'])
-        print("\nDownload %s to file %s" % (case['dsname'], zfname))
-        with tmpLogin(client, conf.auth, conf.credentials):
-            dataset = getDataset(client, case)
+    with tmpClient(confSection=case['dluser'], ids="mandatory") as tclient:
+        if len(case['dfs']) > 1:
+            zfname = os.path.join(tmpdirsec.dir, "%s.zip" % case['dsname'])
+            print("\nDownload %s to file %s" % (case['dsname'], zfname))
+            dataset = getDataset(tclient, case)
             query = "Datafile <-> Dataset [id=%d]" % dataset.id
-            datafiles = client.search(query)
+            datafiles = tclient.search(query)
             if method == 'getData':
-                response = client.getData(datafiles)
+                response = tclient.getData(datafiles)
             elif method == 'getPreparedData':
-                prepid = client.prepareData(datafiles)
-                while not client.isDataPrepared(prepid):
+                prepid = tclient.prepareData(datafiles)
+                while not tclient.isDataPrepared(prepid):
                     time.sleep(5)
-                response = client.getPreparedData(prepid)
+                response = tclient.getPreparedData(prepid)
             with open(zfname, 'wb') as f:
                 copyfile(response, f)
-        zf = zipfile.ZipFile(zfname, 'r')
-        zinfos = zf.infolist()
-        assert len(zinfos) == len(case['dfs'])
-        for df in case['dfs']:
-            zi = None
-            for i in zinfos:
-                if i.filename.endswith(df['dfname']):
-                    zi = i
-                    break
-            assert zi is not None
-            assert "%x" % (zi.CRC & 0xffffffff) == df['testfile'].crc32
-            assert zi.file_size == df['testfile'].size
-    elif len(case['dfs']) == 1:
-        df = case['dfs'][0]
-        dfname = os.path.join(tmpdirsec.dir, "dl_%s" % df['dfname'])
-        print("\nDownload %s to file %s" % (case['dsname'], dfname))
-        with tmpLogin(client, conf.auth, conf.credentials):
-            dataset = getDataset(client, case)
+            zf = zipfile.ZipFile(zfname, 'r')
+            zinfos = zf.infolist()
+            assert len(zinfos) == len(case['dfs'])
+            for df in case['dfs']:
+                zi = None
+                for i in zinfos:
+                    if i.filename.endswith(df['dfname']):
+                        zi = i
+                        break
+                assert zi is not None
+                assert "%x" % (zi.CRC & 0xffffffff) == df['testfile'].crc32
+                assert zi.file_size == df['testfile'].size
+        elif len(case['dfs']) == 1:
+            df = case['dfs'][0]
+            dfname = os.path.join(tmpdirsec.dir, "dl_%s" % df['dfname'])
+            print("\nDownload %s to file %s" % (case['dsname'], dfname))
+            dataset = getDataset(tclient, case)
             query = "Datafile <-> Dataset [id=%d]" % dataset.id
-            datafiles = client.search(query)
+            datafiles = tclient.search(query)
             if method == 'getData':
-                response = client.getData(datafiles)
+                response = tclient.getData(datafiles)
             elif method == 'getPreparedData':
-                prepid = client.prepareData(datafiles)
-                while not client.isDataPrepared(prepid):
+                prepid = tclient.prepareData(datafiles)
+                while not tclient.isDataPrepared(prepid):
                     time.sleep(5)
-                response = client.getPreparedData(prepid)
+                response = tclient.getPreparedData(prepid)
             with open(dfname, 'wb') as f:
                 copyfile(response, f)
-        assert filecmp.cmp(df['testfile'].fname, dfname)
-    else:
-        raise RuntimeError("No datafiles for dataset %s" % case['dsname'])
+            assert filecmp.cmp(df['testfile'].fname, dfname)
+        else:
+            raise RuntimeError("No datafiles for dataset %s" % case['dsname'])
 
 @pytest.mark.parametrize(("case"), markeddatasets)
 def test_getinfo(client, case):
