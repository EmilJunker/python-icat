"""Test module icat.config
"""

import os
import os.path
import getpass
import pytest
import icat.config
import icat.exception


# ============================= helper =============================

# The icat.config.Config constructor already creates and initializes
# an ICAT client.  Prevent this, as we don't want to connect to a real
# server in this test module.  Foist a fake client class on the
# icat.config module.  Note that we must monkeypatch icat.config
# rather then icat.client, as the former already imported the Client
# class at this point.

class Namespace(object):
    def __init__(self, **kwargs):
        for (k, v) in kwargs.items():
            setattr(self, k, v)

class FakeClient(object):
    AuthInfo = None
    def __init__(self, url, **kwargs):
        pass
    def getAuthenticatorInfo(self):
        if self.AuthInfo:
            return self.AuthInfo
        else:
            raise icat.exception.VersionMethodError("getAuthenticatorInfo")

@pytest.fixture(scope="function")
def fakeClient(monkeypatch):
    monkeypatch.setattr(icat.config, "Client", FakeClient)


# Deliberately not using the 'tmpdir' fixture provided by pytest,
# because it seem to use a predictable directory name in /tmp wich is
# insecure.

# Content of the configuration file used in the tests
configfilestr = """
[example_root]
url = https://icat.example.com/ICATService/ICAT?wsdl
auth = simple
username = root
password = secret
idsurl = https://icat.example.com/ids
ldap_uri = ldap://ldap.example.com
ldap_base = ou=People,dc=example,dc=com

[example_jdoe]
url = https://icat.example.com/ICATService/ICAT?wsdl
auth = ldap
username = jdoe
password = pass
greeting = Hello %(username)s!
num = 42
invnum = forty-two
flag1 = true
flag2 = off

[example_nbour]
url = https://icat.example.com/ICATService/ICAT?wsdl
auth = ldap
username = nbour

[example_anon]
url = https://icat.example.com/ICATService/ICAT?wsdl
auth = anon

[test21]
url = https://icat.example.com/ICATService/ICAT?wsdl
auth = simple
username = root
password = secret
promptPass = Yes
"""

class ConfigFile(object):
    def __init__(self, confdir, content):
        self.home = confdir
        self.dir = os.path.join(self.home, ".icat")
        self.path = os.path.join(self.dir, "icat.cfg")
        os.mkdir(self.dir)
        with open(self.path, "w") as f:
            f.write(content)

class TmpFiles(object):
    def __init__(self):
        self.files = []
    def cleanup(self):
        for p in self.files:
            os.unlink(p)
    def addfile(self, path, content):
        path = os.path.abspath(path)
        try:
            os.makedirs(os.path.dirname(path))
        except OSError:
            pass
        with open(path, "wt") as f:
            f.write(content)
        self.files.append(path)

@pytest.fixture(scope="module")
def tmpconfigfile(tmpdirsec):
    return ConfigFile(tmpdirsec.dir, configfilestr)

@pytest.fixture(scope="function")
def tmpfiles(request):
    files = TmpFiles()
    request.addfinalizer(files.cleanup)
    return files

# ============================= tests ==============================

def test_config_minimal(fakeClient):
    """Minimal example.

    No login credentials, only relevant config option is the url which
    is provided as command line argument.
    """

    args = ["-w", "https://icat.example.com/ICATService/ICAT?wsdl"]
<<<<<<< HEAD
    _, conf = icat.config.Config(needlogin=False, args=args).getconfig()

    attrs = [ a for a in sorted(conf.__dict__.keys()) if a[0] != '_' ]
    assert attrs == [ 'checkCert', 'configDir', 'configFile', 'configSection', 
                      'http_proxy', 'https_proxy', 'no_proxy', 'url' ]

    # Deliberately not checking configFile, configDir, http_proxy, and
    # https_proxy.  configFile contains the default location of the
    # config file which is not relevant here.  *_proxy may be set from
    # environment variables.
=======
    conf = icat.config.Config(needlogin=False, ids=False).getconfig(args)

    attrs = [ a for a in sorted(conf.__dict__.keys()) if a[0] != '_' ]
    assert attrs == [ 'checkCert', 'client_kwargs', 'configFile', 
                      'configSection', 'http_proxy', 'https_proxy', 
                      'no_proxy', 'url' ]

    # Deliberately not checking client_kwargs, configFile, http_proxy,
    # and https_proxy.  configFile contains the default location of
    # the config file which is not relevant here.  *_proxy may be set
    # from environment variables.  client_kwargs should be opaque for
    # the user of the module anyway.  It may contain the proxy
    # settings, if any are set, and may also contain other stuff in
    # future versions.
>>>>>>> 4ea6e435
    assert conf.configSection is None
    assert conf.url == "https://icat.example.com/ICATService/ICAT?wsdl"


def test_config_minimal_file(fakeClient, tmpconfigfile, monkeypatch):
    """Minimal example.

    Almost the same as test_config_minimal(), but read the url from
    a config file this time.
    """

    # Let the config file be found in the default location, but
    # manipulate the search path such that only the cwd exists.
    cfgdirs = [ os.path.join(tmpconfigfile.dir, "wobble"), "" ]
    monkeypatch.setattr(icat.config, "cfgdirs", cfgdirs)
    monkeypatch.chdir(tmpconfigfile.dir)

    args = ["-s", "example_root"]
<<<<<<< HEAD
    _, conf = icat.config.Config(needlogin=False, args=args).getconfig()

    attrs = [ a for a in sorted(conf.__dict__.keys()) if a[0] != '_' ]
    assert attrs == [ 'checkCert', 'configDir', 'configFile', 'configSection', 
                      'http_proxy', 'https_proxy', 'no_proxy', 'url' ]
=======
    conf = icat.config.Config(needlogin=False, ids=False).getconfig(args)

    attrs = [ a for a in sorted(conf.__dict__.keys()) if a[0] != '_' ]
    assert attrs == [ 'checkCert', 'client_kwargs', 'configFile', 
                      'configSection', 'http_proxy', 'https_proxy', 
                      'no_proxy', 'url' ]
>>>>>>> 4ea6e435

    assert conf.configFile == ["icat.cfg"]
    assert conf.configDir == tmpconfigfile.dir
    assert conf.configSection == "example_root"
    assert conf.url == "https://icat.example.com/ICATService/ICAT?wsdl"


<<<<<<< HEAD
def test_config_simple_login(fakeClient, tmpconfigfile):
=======
def test_config_minimal_defaultfile(tmpconfigfile, monkeypatch):
    """Minimal example.

    Almost the same as test_config_minimal_file(), but let the
    configuration file be found in the default search path rather then
    pointing to the full path.
    """

    # Manipulate the default search path.
    monkeypatch.setenv("HOME", tmpconfigfile.home)
    cfgdirs = [ os.path.expanduser("~/.config/icat"), 
                os.path.expanduser("~/.icat"), 
                "", ]
    monkeypatch.setattr(icat.config, "cfgdirs", cfgdirs)
    monkeypatch.chdir(tmpconfigfile.home)

    args = ["-s", "example_root"]
    conf = icat.config.Config(needlogin=False, ids=False).getconfig(args)

    attrs = [ a for a in sorted(conf.__dict__.keys()) if a[0] != '_' ]
    assert attrs == [ 'checkCert', 'client_kwargs', 'configFile', 
                      'configSection', 'http_proxy', 'https_proxy', 
                      'no_proxy', 'url' ]

    assert conf.configFile == [tmpconfigfile.path]
    assert conf.configDir == tmpconfigfile.dir
    assert conf.configSection == "example_root"
    assert conf.url == "https://icat.example.com/ICATService/ICAT?wsdl"


def test_config_no_defaultvars(tmpconfigfile, monkeypatch):
    """Config object with no default variables.

    If `defaultvars=False` is passed to the constructor of Config, no
    default configuration variables will be defined other then
    `configFile` and `configSection`.  The configuration mechanism is
    still intact.  In particular, custom configuration variables may
    be defined and reading the configuration file still works.
    """

    # Manipulate the default search path.
    monkeypatch.setenv("HOME", tmpconfigfile.home)
    cfgdirs = [ os.path.expanduser("~/.config/icat"), 
                os.path.expanduser("~/.icat"), 
                "", ]
    monkeypatch.setattr(icat.config, "cfgdirs", cfgdirs)
    monkeypatch.chdir(tmpconfigfile.home)

    args = ["-s", "example_root"]
    config = icat.config.Config(defaultvars=False)
    config.add_variable('url', ("-w", "--url"), 
                        dict(help="URL to the web service description"))
    config.add_variable('wobble', ("--wobble",), 
                        dict(help="Strange thing"), 
                        optional=True)
    conf = config.getconfig(args)

    attrs = [ a for a in sorted(conf.__dict__.keys()) if a[0] != '_' ]
    assert attrs == [ 'configFile', 'configSection', 'url', 'wobble' ]

    assert conf.configFile == [tmpconfigfile.path]
    assert conf.configDir == tmpconfigfile.dir
    assert conf.configSection == "example_root"
    assert conf.url == "https://icat.example.com/ICATService/ICAT?wsdl"
    assert conf.wobble is None


def test_config_simple_login(tmpconfigfile):
>>>>>>> 4ea6e435
    """Simple login example.

    Standard usage, read everything from a config file.
    """

    args = ["-c", tmpconfigfile.path, "-s", "example_root"]
    _, conf = icat.config.Config(args=args).getconfig()

    attrs = [ a for a in sorted(conf.__dict__.keys()) if a[0] != '_' ]
<<<<<<< HEAD
    assert attrs == [ 'auth', 'checkCert', 'configDir', 'configFile', 
                      'configSection', 'credentials', 'http_proxy', 
                      'https_proxy', 'no_proxy', 'password', 'promptPass', 
                      'url', 'username' ]
=======
    assert attrs == [ 'auth', 'checkCert', 'client_kwargs', 'configFile', 
                      'configSection', 'credentials', 'http_proxy', 
                      'https_proxy', 'idsurl', 'no_proxy', 'password', 
                      'promptPass', 'url', 'username' ]
>>>>>>> 4ea6e435

    assert conf.configFile == [tmpconfigfile.path]
    assert conf.configDir == tmpconfigfile.dir
    assert conf.configSection == "example_root"
    assert conf.url == "https://icat.example.com/ICATService/ICAT?wsdl"
    assert conf.idsurl == "https://icat.example.com/ids"
    assert conf.auth == "simple"
    assert conf.username == "root"
    assert conf.password == "secret"
    assert conf.promptPass == False
    assert conf.credentials == {'username': 'root', 'password': 'secret'}


def test_config_override(fakeClient, tmpconfigfile):
    """
    Read some stuff from a config file, override some other options
    with command line arguments.
    """

    args = ["-c", tmpconfigfile.path, "-s", "example_root", 
            "-a", "db", "-u", "rbeck", "-p", "geheim"]
    _, conf = icat.config.Config(args=args).getconfig()

    attrs = [ a for a in sorted(conf.__dict__.keys()) if a[0] != '_' ]
<<<<<<< HEAD
    assert attrs == [ 'auth', 'checkCert', 'configDir', 'configFile', 
                      'configSection', 'credentials', 'http_proxy', 
                      'https_proxy', 'no_proxy', 'password', 'promptPass', 
                      'url', 'username' ]
=======
    assert attrs == [ 'auth', 'checkCert', 'client_kwargs', 'configFile', 
                      'configSection', 'credentials', 'http_proxy', 
                      'https_proxy', 'idsurl', 'no_proxy', 'password', 
                      'promptPass', 'url', 'username' ]
>>>>>>> 4ea6e435

    assert conf.configFile == [tmpconfigfile.path]
    assert conf.configDir == tmpconfigfile.dir
    assert conf.configSection == "example_root"
    assert conf.url == "https://icat.example.com/ICATService/ICAT?wsdl"
    assert conf.idsurl == "https://icat.example.com/ids"
    assert conf.auth == "db"
    assert conf.username == "rbeck"
    assert conf.password == "geheim"
    assert conf.promptPass == False
    assert conf.credentials == {'username': 'rbeck', 'password': 'geheim'}


def test_config_askpass(fakeClient, tmpconfigfile, monkeypatch):
    """
    Same as test_config_override(), but do not pass the password in
    the command line arguments.  In this case, getconfig() should
    prompt for the password.
    """

    def mockgetpass(prompt='Password: '):
        return "mockpass"
    monkeypatch.setattr(getpass, "getpass", mockgetpass)

    args = ["-c", tmpconfigfile.path, "-s", "example_root", 
            "-a", "db", "-u", "rbeck"]
    _, conf = icat.config.Config(args=args).getconfig()

    attrs = [ a for a in sorted(conf.__dict__.keys()) if a[0] != '_' ]
<<<<<<< HEAD
    assert attrs == [ 'auth', 'checkCert', 'configDir', 'configFile', 
                      'configSection', 'credentials', 'http_proxy', 
                      'https_proxy', 'no_proxy', 'password', 'promptPass', 
                      'url', 'username' ]
=======
    assert attrs == [ 'auth', 'checkCert', 'client_kwargs', 'configFile', 
                      'configSection', 'credentials', 'http_proxy', 
                      'https_proxy', 'idsurl', 'no_proxy', 'password', 
                      'promptPass', 'url', 'username' ]
>>>>>>> 4ea6e435

    assert conf.configFile == [tmpconfigfile.path]
    assert conf.configDir == tmpconfigfile.dir
    assert conf.configSection == "example_root"
    assert conf.url == "https://icat.example.com/ICATService/ICAT?wsdl"
    assert conf.idsurl == "https://icat.example.com/ids"
    assert conf.auth == "db"
    assert conf.username == "rbeck"
    assert conf.password == "mockpass"
    assert conf.promptPass == False
    assert conf.credentials == {'username': 'rbeck', 'password': 'mockpass'}


def test_config_nopass_askpass(fakeClient, tmpconfigfile, monkeypatch):
    """
    Same as test_config_askpass(), but with no password set in the
    config file.  Very early versions of icat.config had a bug to
    raise an error if no password was set at all even if interactive
    prompt for the password was explictely requested.  (Fixed in
    67e91ed.)
    """

    def mockgetpass(prompt='Password: '):
        return "mockpass"
    monkeypatch.setattr(getpass, "getpass", mockgetpass)

    args = ["-c", tmpconfigfile.path, "-s", "example_nbour", "-P"]
    _, conf = icat.config.Config(args=args).getconfig()

    attrs = [ a for a in sorted(conf.__dict__.keys()) if a[0] != '_' ]
<<<<<<< HEAD
    assert attrs == [ 'auth', 'checkCert', 'configDir', 'configFile', 
                      'configSection', 'credentials', 'http_proxy', 
                      'https_proxy', 'no_proxy', 'password', 'promptPass', 
                      'url', 'username' ]
=======
    assert attrs == [ 'auth', 'checkCert', 'client_kwargs', 'configFile', 
                      'configSection', 'credentials', 'http_proxy', 
                      'https_proxy', 'idsurl', 'no_proxy', 'password', 
                      'promptPass', 'url', 'username' ]
>>>>>>> 4ea6e435

    assert conf.configFile == [tmpconfigfile.path]
    assert conf.configDir == tmpconfigfile.dir
    assert conf.configSection == "example_nbour"
    assert conf.url == "https://icat.example.com/ICATService/ICAT?wsdl"
    assert conf.auth == "ldap"
    assert conf.username == "nbour"
    assert conf.password == "mockpass"
    assert conf.promptPass == True
    assert conf.credentials == {'username': 'nbour', 'password': 'mockpass'}


def test_config_askpass_file(fakeClient, tmpconfigfile, monkeypatch):
    """
    Set promptPass in the configuration file.  This should force
    prompting for the password.  Issue #21.
    """

    def mockgetpass(prompt='Password: '):
        return "mockpass"
    monkeypatch.setattr(getpass, "getpass", mockgetpass)

    args = ["-c", tmpconfigfile.path, "-s", "test21"]
    _, conf = icat.config.Config(args=args).getconfig()

    attrs = [ a for a in sorted(conf.__dict__.keys()) if a[0] != '_' ]
<<<<<<< HEAD
    assert attrs == [ 'auth', 'checkCert', 'configDir', 'configFile', 
                      'configSection', 'credentials', 'http_proxy', 
                      'https_proxy', 'no_proxy', 'password', 'promptPass', 
                      'url', 'username' ]
=======
    assert attrs == [ 'auth', 'checkCert', 'client_kwargs', 'configFile', 
                      'configSection', 'credentials', 'http_proxy', 
                      'https_proxy', 'idsurl', 'no_proxy', 'password', 
                      'promptPass', 'url', 'username' ]
>>>>>>> 4ea6e435

    assert conf.configFile == [tmpconfigfile.path]
    assert conf.configDir == tmpconfigfile.dir
    assert conf.configSection == "test21"
    assert conf.url == "https://icat.example.com/ICATService/ICAT?wsdl"
    assert conf.auth == "simple"
    assert conf.username == "root"
    assert conf.password == "mockpass"
    assert conf.promptPass == True
    assert conf.credentials == {'username': 'root', 'password': 'mockpass'}


def test_config_environment(fakeClient, tmpconfigfile, monkeypatch):
    """Set some config variables from the environment.
    """

    monkeypatch.setenv("ICAT_CFG", tmpconfigfile.path)
    monkeypatch.setenv("ICAT_AUTH", "db")
    monkeypatch.setenv("http_proxy", "http://www-cache.example.org:3128/")
    monkeypatch.setenv("https_proxy", "http://www-cache.example.org:3128/")
    monkeypatch.setenv("no_proxy", "localhost, .example.org")

    args = ["-s", "example_root", "-u", "rbeck", "-p", "geheim"]
    _, conf = icat.config.Config(args=args).getconfig()

    attrs = [ a for a in sorted(conf.__dict__.keys()) if a[0] != '_' ]
<<<<<<< HEAD
    assert attrs == [ 'auth', 'checkCert', 'configDir', 'configFile', 
                      'configSection', 'credentials', 'http_proxy', 
                      'https_proxy', 'no_proxy', 'password', 'promptPass', 
                      'url', 'username' ]
=======
    assert attrs == [ 'auth', 'checkCert', 'client_kwargs', 'configFile', 
                      'configSection', 'credentials', 'http_proxy', 
                      'https_proxy', 'idsurl', 'no_proxy', 'password', 
                      'promptPass', 'url', 'username' ]
>>>>>>> 4ea6e435

    assert conf.configFile == [tmpconfigfile.path]
    assert conf.configDir == tmpconfigfile.dir
    assert conf.configSection == "example_root"
    assert conf.url == "https://icat.example.com/ICATService/ICAT?wsdl"
    assert conf.idsurl == "https://icat.example.com/ids"
    assert conf.http_proxy == "http://www-cache.example.org:3128/"
    assert conf.https_proxy == "http://www-cache.example.org:3128/"
    assert conf.no_proxy == "localhost, .example.org"
    assert conf.auth == "db"
    assert conf.username == "rbeck"
    assert conf.password == "geheim"
    assert conf.promptPass == False
    assert conf.credentials == {'username': 'rbeck', 'password': 'geheim'}


def test_config_ids(fakeClient, tmpconfigfile):
    """Simple login example.

    Ask for the idsurl configuration variable.
    """

    # We set ids="optional", the idsurl is present in section example_root.
    args = ["-c", tmpconfigfile.path, "-s", "example_root"]
    _, conf = icat.config.Config(ids="optional", args=args).getconfig()

    attrs = [ a for a in sorted(conf.__dict__.keys()) if a[0] != '_' ]
<<<<<<< HEAD
    assert attrs == [ 'auth', 'checkCert', 'configDir', 'configFile', 
=======
    assert attrs == [ 'auth', 'checkCert', 'client_kwargs', 'configFile', 
>>>>>>> 4ea6e435
                      'configSection', 'credentials', 'http_proxy', 
                      'https_proxy', 'idsurl', 'no_proxy', 'password', 
                      'promptPass', 'url', 'username' ]

    assert conf.configFile == [tmpconfigfile.path]
    assert conf.configDir == tmpconfigfile.dir
    assert conf.configSection == "example_root"
    assert conf.url == "https://icat.example.com/ICATService/ICAT?wsdl"
    assert conf.idsurl == "https://icat.example.com/ids"
    assert conf.auth == "simple"
    assert conf.username == "root"
    assert conf.password == "secret"
    assert conf.promptPass == False
    assert conf.credentials == {'username': 'root', 'password': 'secret'}

    # In section example_jdoe, idsurl is not set, so the configuration
    # variable is present, but set to None.
    args = ["-c", tmpconfigfile.path, "-s", "example_jdoe"]
    _, conf = icat.config.Config(ids="optional", args=args).getconfig()

    attrs = [ a for a in sorted(conf.__dict__.keys()) if a[0] != '_' ]
<<<<<<< HEAD
    assert attrs == [ 'auth', 'checkCert', 'configDir', 'configFile', 
=======
    assert attrs == [ 'auth', 'checkCert', 'client_kwargs', 'configFile', 
>>>>>>> 4ea6e435
                      'configSection', 'credentials', 'http_proxy', 
                      'https_proxy', 'idsurl', 'no_proxy', 'password', 
                      'promptPass', 'url', 'username' ]

    assert conf.configFile == [tmpconfigfile.path]
    assert conf.configDir == tmpconfigfile.dir
    assert conf.configSection == "example_jdoe"
    assert conf.url == "https://icat.example.com/ICATService/ICAT?wsdl"
    assert conf.idsurl == None
    assert conf.auth == "ldap"
    assert conf.username == "jdoe"
    assert conf.password == "pass"
    assert conf.promptPass == False
    assert conf.credentials == {'username': 'jdoe', 'password': 'pass'}


def test_config_custom_var(fakeClient, tmpconfigfile):
    """Define custom configuration variables.
    """

    # Note that ldap_filter is not defined in the configuration file,
    # but we have a default value defined here, so this is ok.
    args = ["-c", tmpconfigfile.path, "-s", "example_root"]
    config = icat.config.Config(args=args)
    config.add_variable('ldap_uri', ("-l", "--ldap-uri"), 
                        dict(help="URL of the LDAP server"),
                        envvar='LDAP_URI')
    config.add_variable('ldap_base', ("-b", "--ldap-base"), 
                        dict(help="base DN for searching the LDAP server"),
                        envvar='LDAP_BASE')
    config.add_variable('ldap_filter', ("-f", "--ldap-filter"), 
                        dict(help="search filter to select the user entries"),
                        default='(uid=*)')
    _, conf = config.getconfig()

    attrs = [ a for a in sorted(conf.__dict__.keys()) if a[0] != '_' ]
<<<<<<< HEAD
    assert attrs == [ 'auth', 'checkCert', 'configDir', 'configFile', 
                      'configSection', 'credentials', 'http_proxy', 
                      'https_proxy', 'ldap_base', 'ldap_filter', 'ldap_uri', 
                      'no_proxy', 'password', 'promptPass', 'url', 'username' ]
=======
    assert attrs == [ 'auth', 'checkCert', 'client_kwargs', 'configFile', 
                      'configSection', 'credentials', 'http_proxy', 
                      'https_proxy', 'idsurl', 'ldap_base', 'ldap_filter', 
                      'ldap_uri', 'no_proxy', 'password', 'promptPass', 
                      'url', 'username' ]
>>>>>>> 4ea6e435

    assert conf.configFile == [tmpconfigfile.path]
    assert conf.configDir == tmpconfigfile.dir
    assert conf.configSection == "example_root"
    assert conf.url == "https://icat.example.com/ICATService/ICAT?wsdl"
    assert conf.idsurl == "https://icat.example.com/ids"
    assert conf.auth == "simple"
    assert conf.username == "root"
    assert conf.password == "secret"
    assert conf.promptPass == False
    assert conf.ldap_uri == "ldap://ldap.example.com"
    assert conf.ldap_base == "ou=People,dc=example,dc=com"
    assert conf.ldap_filter == "(uid=*)"
    assert conf.credentials == {'username': 'root', 'password': 'secret'}


def test_config_subst_nosubst(fakeClient, tmpconfigfile):
    """Use a format string in a configuration variable.

    But disable the substitution.
    """

    args = ["-c", tmpconfigfile.path, "-s", "example_jdoe"]
    config = icat.config.Config(args=args)
    config.add_variable('greeting', ("--greeting",), 
                        dict(help="Greeting message"),
                        subst=False)
    _, conf = config.getconfig()

    attrs = [ a for a in sorted(conf.__dict__.keys()) if a[0] != '_' ]
<<<<<<< HEAD
    assert attrs == [ 'auth', 'checkCert', 'configDir', 'configFile', 
                      'configSection', 'credentials', 'greeting', 
                      'http_proxy', 'https_proxy', 'no_proxy', 'password', 
                      'promptPass', 'url', 'username' ]
=======
    assert attrs == [ 'auth', 'checkCert', 'client_kwargs', 'configFile', 
                      'configSection', 'credentials', 'greeting', 
                      'http_proxy', 'https_proxy', 'idsurl', 'no_proxy', 
                      'password', 'promptPass', 'url', 'username' ]
>>>>>>> 4ea6e435

    assert conf.configFile == [tmpconfigfile.path]
    assert conf.configDir == tmpconfigfile.dir
    assert conf.configSection == "example_jdoe"
    assert conf.url == "https://icat.example.com/ICATService/ICAT?wsdl"
    assert conf.auth == "ldap"
    assert conf.username == "jdoe"
    assert conf.password == "pass"
    assert conf.promptPass == False
    assert conf.greeting == "Hello %(username)s!"
    assert conf.credentials == {'username': 'jdoe', 'password': 'pass'}


def test_config_subst(fakeClient, tmpconfigfile):
    """Use a format string in a configuration variable.

    Same as above, but enable the substitution this time.
    """

    args = ["-c", tmpconfigfile.path, "-s", "example_jdoe"]
    config = icat.config.Config(args=args)
    config.add_variable('greeting', ("--greeting",), 
                        dict(help="Greeting message"),
                        subst=True)
    _, conf = config.getconfig()

    attrs = [ a for a in sorted(conf.__dict__.keys()) if a[0] != '_' ]
<<<<<<< HEAD
    assert attrs == [ 'auth', 'checkCert', 'configDir', 'configFile', 
                      'configSection', 'credentials', 'greeting', 
                      'http_proxy', 'https_proxy', 'no_proxy', 'password', 
                      'promptPass', 'url', 'username' ]
=======
    assert attrs == [ 'auth', 'checkCert', 'client_kwargs', 'configFile', 
                      'configSection', 'credentials', 'greeting', 
                      'http_proxy', 'https_proxy', 'idsurl', 'no_proxy', 
                      'password', 'promptPass', 'url', 'username' ]
>>>>>>> 4ea6e435

    assert conf.configFile == [tmpconfigfile.path]
    assert conf.configDir == tmpconfigfile.dir
    assert conf.configSection == "example_jdoe"
    assert conf.url == "https://icat.example.com/ICATService/ICAT?wsdl"
    assert conf.auth == "ldap"
    assert conf.username == "jdoe"
    assert conf.password == "pass"
    assert conf.promptPass == False
    assert conf.greeting == "Hello jdoe!"
    assert conf.credentials == {'username': 'jdoe', 'password': 'pass'}


def test_config_subst_cmdline(fakeClient, tmpconfigfile):
    """Use a format string in a configuration variable.

    Same as above, but set the referenced variable from the command
    line.
    """

    args = ["-c", tmpconfigfile.path, "-s", "example_jdoe", 
            "-u", "jonny", "-p", "pass"]
    config = icat.config.Config(args=args)
    config.add_variable('greeting', ("--greeting",), 
                        dict(help="Greeting message"),
                        subst=True)
    _, conf = config.getconfig()

    attrs = [ a for a in sorted(conf.__dict__.keys()) if a[0] != '_' ]
<<<<<<< HEAD
    assert attrs == [ 'auth', 'checkCert', 'configDir', 'configFile', 
                      'configSection', 'credentials', 'greeting', 
                      'http_proxy', 'https_proxy', 'no_proxy', 'password', 
                      'promptPass', 'url', 'username' ]
=======
    assert attrs == [ 'auth', 'checkCert', 'client_kwargs', 'configFile', 
                      'configSection', 'credentials', 'greeting', 
                      'http_proxy', 'https_proxy', 'idsurl', 'no_proxy', 
                      'password', 'promptPass', 'url', 'username' ]
>>>>>>> 4ea6e435

    assert conf.configFile == [tmpconfigfile.path]
    assert conf.configDir == tmpconfigfile.dir
    assert conf.configSection == "example_jdoe"
    assert conf.url == "https://icat.example.com/ICATService/ICAT?wsdl"
    assert conf.auth == "ldap"
    assert conf.username == "jonny"
    assert conf.password == "pass"
    assert conf.promptPass == False
    assert conf.greeting == "Hello jonny!"
    assert conf.credentials == {'username': 'jonny', 'password': 'pass'}


def test_config_subst_confdir(fakeClient, tmpconfigfile):
    """Substitute configDir in the default of a variable.

    Note that configDir is deprecated and will be removed in version 1.0.
    """

    args = ["-c", tmpconfigfile.path, "-s", "example_jdoe"]
    config = icat.config.Config(needlogin=False, args=args)
    config.add_variable('extracfg', ("--extracfg",), 
                        dict(help="Extra config file"),
                        default="%(configDir)s/extra.xml", subst=True)
    _, conf = config.getconfig()

    attrs = [ a for a in sorted(conf.__dict__.keys()) if a[0] != '_' ]
<<<<<<< HEAD
    assert attrs == [ 'checkCert', 'configDir', 'configFile', 'configSection', 
                      'extracfg', 'http_proxy', 'https_proxy', 'no_proxy', 
                      'url' ]
=======
    assert attrs == [ 'checkCert', 'client_kwargs', 'configFile', 
                      'configSection', 'extracfg', 'http_proxy', 
                      'https_proxy', 'idsurl', 'no_proxy', 'url' ]
>>>>>>> 4ea6e435

    assert conf.configFile == [tmpconfigfile.path]
    assert conf.configDir == tmpconfigfile.dir
    assert conf.configSection == "example_jdoe"
    assert conf.url == "https://icat.example.com/ICATService/ICAT?wsdl"
    assert os.path.dirname(conf.extracfg) == tmpconfigfile.dir


def test_config_type_int(fakeClient, tmpconfigfile):
    """Read an integer variable from the configuration file.
    """

    args = ["-c", tmpconfigfile.path, "-s", "example_jdoe"]
    config = icat.config.Config(needlogin=False, args=args)
    config.add_variable('num', ("--num",), 
                        dict(help="Integer variable"), type=int)
    _, conf = config.getconfig()

    attrs = [ a for a in sorted(conf.__dict__.keys()) if a[0] != '_' ]
<<<<<<< HEAD
    assert attrs == [ 'checkCert', 'configDir', 'configFile', 'configSection', 
                      'http_proxy', 'https_proxy', 'no_proxy', 'num', 'url' ]
=======
    assert attrs == [ 'checkCert', 'client_kwargs', 'configFile', 
                      'configSection', 'http_proxy', 'https_proxy', 
                      'idsurl', 'no_proxy', 'num', 'url' ]
>>>>>>> 4ea6e435

    assert conf.configFile == [tmpconfigfile.path]
    assert conf.configDir == tmpconfigfile.dir
    assert conf.configSection == "example_jdoe"
    assert conf.url == "https://icat.example.com/ICATService/ICAT?wsdl"
    assert conf.num == 42


def test_config_type_int_err(fakeClient, tmpconfigfile):
    """Read an integer variable from the configuration file.

    Same as last one, but have an invalid value this time.
    """

    args = ["-c", tmpconfigfile.path, "-s", "example_jdoe"]
    config = icat.config.Config(needlogin=False, args=args)
    config.add_variable('invnum', ("--invnum",), 
                        dict(help="Integer variable"), type=int)
    with pytest.raises(icat.exception.ConfigError) as err:
        _, conf = config.getconfig()
    assert 'invalid int value' in str(err.value)


def test_config_type_boolean(fakeClient, tmpconfigfile):
    """Test a boolean configuration variable.
    """

    args = ["-c", tmpconfigfile.path, "-s", "example_jdoe"]
    config = icat.config.Config(needlogin=False, args=args)
    config.add_variable('flag1', ("--flag1",), 
                        dict(help="Flag 1", action='store_const', const=True), 
                        type=icat.config.boolean)
    config.add_variable('flag2', ("--flag2",), 
                        dict(help="Flag 2", action='store_const', const=True), 
                        type=icat.config.boolean)
    _, conf = config.getconfig()

    attrs = [ a for a in sorted(conf.__dict__.keys()) if a[0] != '_' ]
<<<<<<< HEAD
    assert attrs == [ 'checkCert', 'configDir', 'configFile', 'configSection', 
                      'flag1', 'flag2', 'http_proxy', 'https_proxy', 
                      'no_proxy', 'url' ]
=======
    assert attrs == [ 'checkCert', 'client_kwargs', 'configFile', 
                      'configSection', 'flag1', 'flag2', 'http_proxy', 
                      'https_proxy', 'idsurl', 'no_proxy', 'url' ]
>>>>>>> 4ea6e435

    assert conf.configFile == [tmpconfigfile.path]
    assert conf.configDir == tmpconfigfile.dir
    assert conf.configSection == "example_jdoe"
    assert conf.url == "https://icat.example.com/ICATService/ICAT?wsdl"
    assert conf.flag1 == True
    assert conf.flag2 == False

    # Now override flag2 from the command line
    args = ["-c", tmpconfigfile.path, "-s", "example_jdoe", "--flag2"]
    config = icat.config.Config(needlogin=False, args=args)
    config.add_variable('flag1', ("--flag1",), 
                        dict(help="Flag 1", action='store_const', const=True), 
                        type=icat.config.boolean)
    config.add_variable('flag2', ("--flag2",), 
                        dict(help="Flag 2", action='store_const', const=True), 
                        type=icat.config.boolean)
    _, conf = config.getconfig()

    attrs = [ a for a in sorted(conf.__dict__.keys()) if a[0] != '_' ]
<<<<<<< HEAD
    assert attrs == [ 'checkCert', 'configDir', 'configFile', 'configSection', 
                      'flag1', 'flag2', 'http_proxy', 'https_proxy', 
                      'no_proxy', 'url' ]
=======
    assert attrs == [ 'checkCert', 'client_kwargs', 'configFile', 
                      'configSection', 'flag1', 'flag2', 'http_proxy', 
                      'https_proxy', 'idsurl', 'no_proxy', 'url' ]
>>>>>>> 4ea6e435

    assert conf.configFile == [tmpconfigfile.path]
    assert conf.configDir == tmpconfigfile.dir
    assert conf.configSection == "example_jdoe"
    assert conf.url == "https://icat.example.com/ICATService/ICAT?wsdl"
    assert conf.flag1 == True
    assert conf.flag2 == True


def test_config_type_flag(fakeClient, tmpconfigfile):
    """Test the special configuration variable type flag.
    """

    args = ["-c", tmpconfigfile.path, "-s", "example_jdoe"]
    config = icat.config.Config(needlogin=False, args=args)
    config.add_variable('flag1', ("--flag1",), 
                        dict(help="Flag 1"), type=icat.config.flag)
    config.add_variable('flag2', ("--flag2",), 
                        dict(help="Flag 2"), type=icat.config.flag)
    _, conf = config.getconfig()

    attrs = [ a for a in sorted(conf.__dict__.keys()) if a[0] != '_' ]
<<<<<<< HEAD
    assert attrs == [ 'checkCert', 'configDir', 'configFile', 'configSection', 
                      'flag1', 'flag2', 'http_proxy', 'https_proxy', 
                      'no_proxy', 'url' ]
=======
    assert attrs == [ 'checkCert', 'client_kwargs', 'configFile', 
                      'configSection', 'flag1', 'flag2', 'http_proxy', 
                      'https_proxy', 'idsurl', 'no_proxy', 'url' ]
>>>>>>> 4ea6e435

    assert conf.configFile == [tmpconfigfile.path]
    assert conf.configDir == tmpconfigfile.dir
    assert conf.configSection == "example_jdoe"
    assert conf.url == "https://icat.example.com/ICATService/ICAT?wsdl"
    assert conf.flag1 == True
    assert conf.flag2 == False

    # Now override the flags from the command line
    args = ["-c", tmpconfigfile.path, "-s", "example_jdoe", 
            "--no-flag1", "--flag2"]
    config = icat.config.Config(needlogin=False, args=args)
    config.add_variable('flag1', ("--flag1",), 
                        dict(help="Flag 1"), type=icat.config.flag)
    config.add_variable('flag2', ("--flag2",), 
                        dict(help="Flag 2"), type=icat.config.flag)
    _, conf = config.getconfig()

    attrs = [ a for a in sorted(conf.__dict__.keys()) if a[0] != '_' ]
<<<<<<< HEAD
    assert attrs == [ 'checkCert', 'configDir', 'configFile', 'configSection', 
                      'flag1', 'flag2', 'http_proxy', 'https_proxy', 
                      'no_proxy', 'url' ]
=======
    assert attrs == [ 'checkCert', 'client_kwargs', 'configFile', 
                      'configSection', 'flag1', 'flag2', 'http_proxy', 
                      'https_proxy', 'idsurl', 'no_proxy', 'url' ]
>>>>>>> 4ea6e435

    assert conf.configFile == [tmpconfigfile.path]
    assert conf.configDir == tmpconfigfile.dir
    assert conf.configSection == "example_jdoe"
    assert conf.url == "https://icat.example.com/ICATService/ICAT?wsdl"
    assert conf.flag1 == False
    assert conf.flag2 == True


def test_config_positional(fakeClient, tmpconfigfile):
    """Test adding a positional argument on the command line.

    (There used to be a bug in adding positional arguments, fixed in
    7d10764.)
    """

    args = ["-c", tmpconfigfile.path, "-s", "example_jdoe", "test.dat"]
    config = icat.config.Config(args=args)
    config.add_variable('datafile', ("datafile",), 
                        dict(metavar="input.dat", 
                             help="name of the input datafile"))
    _, conf = config.getconfig()

    attrs = [ a for a in sorted(conf.__dict__.keys()) if a[0] != '_' ]
<<<<<<< HEAD
    assert attrs == [ 'auth', 'checkCert', 'configDir', 'configFile', 
                      'configSection', 'credentials', 'datafile', 
                      'http_proxy', 'https_proxy', 'no_proxy', 'password', 
                      'promptPass', 'url', 'username' ]
=======
    assert attrs == [ 'auth', 'checkCert', 'client_kwargs', 'configFile', 
                      'configSection', 'credentials', 'datafile', 
                      'http_proxy', 'https_proxy', 'idsurl', 'no_proxy', 
                      'password', 'promptPass', 'url', 'username' ]

    assert conf.configFile == [tmpconfigfile.path]
    assert conf.configDir == tmpconfigfile.dir
    assert conf.configSection == "example_jdoe"
    assert conf.url == "https://icat.example.com/ICATService/ICAT?wsdl"
    assert conf.auth == "ldap"
    assert conf.username == "jdoe"
    assert conf.password == "pass"
    assert conf.promptPass == False
    assert conf.credentials == {'username': 'jdoe', 'password': 'pass'}
    assert conf.datafile == "test.dat"


def test_config_cfgpath_default(tmpconfigfile, monkeypatch, tmpfiles):
    """Test a cfgpath configuration variable.

    This searches a file in the default configuration directories.
    Feature added in Issue #30.
    """

    # Manipulate the default search path.
    monkeypatch.setenv("HOME", tmpconfigfile.home)
    cfgdirs = [ os.path.expanduser("~/.config/icat"), 
                os.path.expanduser("~/.icat"), 
                "", ]
    monkeypatch.setattr(icat.config, "cfgdirs", cfgdirs)
    monkeypatch.chdir(tmpconfigfile.home)
    cpath = os.path.expanduser("~/.config/icat/control.dat")
    tmpfiles.addfile(cpath, "control\n")

    args = ["-c", tmpconfigfile.path, "-s", "example_jdoe"]
    config = icat.config.Config()
    config.add_variable('controlfile', ("--control",), 
                    dict(metavar="control.dat", help="control file"), 
                    default="control.dat", type=icat.config.cfgpath)
    conf = config.getconfig(args)

    attrs = [ a for a in sorted(conf.__dict__.keys()) if a[0] != '_' ]
    assert attrs == [ 'auth', 'checkCert', 'client_kwargs', 'configFile', 
                      'configSection', 'controlfile', 'credentials', 
                      'http_proxy', 'https_proxy', 'idsurl', 'no_proxy', 
                      'password', 'promptPass', 'url', 'username' ]

    assert conf.configFile == [tmpconfigfile.path]
    assert conf.configDir == tmpconfigfile.dir
    assert conf.configSection == "example_jdoe"
    assert conf.url == "https://icat.example.com/ICATService/ICAT?wsdl"
    assert conf.auth == "ldap"
    assert conf.username == "jdoe"
    assert conf.password == "pass"
    assert conf.promptPass == False
    assert conf.credentials == {'username': 'jdoe', 'password': 'pass'}
    assert conf.controlfile == cpath
    assert os.path.isfile(conf.controlfile)


def test_config_cfgpath_cwd(tmpconfigfile, monkeypatch, tmpfiles):
    """Test a cfgpath configuration variable.

    Same as test_config_cfgpath_default() but a file in the current
    working directory takes precedence of the one in the configuration
    directory.
    """

    # Manipulate the default search path.
    monkeypatch.setenv("HOME", tmpconfigfile.home)
    cfgdirs = [ os.path.expanduser("~/.config/icat"), 
                os.path.expanduser("~/.icat"), 
                "", ]
    monkeypatch.setattr(icat.config, "cfgdirs", cfgdirs)
    monkeypatch.chdir(tmpconfigfile.home)
    cpath = os.path.expanduser("~/.config/icat/control.dat")
    tmpfiles.addfile(cpath, "control config dir\n")
    hpath = os.path.join(tmpconfigfile.home, "control.dat")
    tmpfiles.addfile(hpath, "control home\n")

    args = ["-c", tmpconfigfile.path, "-s", "example_jdoe"]
    config = icat.config.Config()
    config.add_variable('controlfile', ("--control",), 
                    dict(metavar="control.dat", help="control file"), 
                    default="control.dat", type=icat.config.cfgpath)
    conf = config.getconfig(args)

    attrs = [ a for a in sorted(conf.__dict__.keys()) if a[0] != '_' ]
    assert attrs == [ 'auth', 'checkCert', 'client_kwargs', 'configFile', 
                      'configSection', 'controlfile', 'credentials', 
                      'http_proxy', 'https_proxy', 'idsurl', 'no_proxy', 
                      'password', 'promptPass', 'url', 'username' ]

    assert conf.configFile == [tmpconfigfile.path]
    assert conf.configDir == tmpconfigfile.dir
    assert conf.configSection == "example_jdoe"
    assert conf.url == "https://icat.example.com/ICATService/ICAT?wsdl"
    assert conf.auth == "ldap"
    assert conf.username == "jdoe"
    assert conf.password == "pass"
    assert conf.promptPass == False
    assert conf.credentials == {'username': 'jdoe', 'password': 'pass'}
    assert conf.controlfile == hpath
    assert os.path.isfile(conf.controlfile)


@pytest.mark.parametrize('abspath', [True, False])
def test_config_cfgpath_cmdline(tmpconfigfile, monkeypatch, tmpfiles, abspath):
    """Test a cfgpath configuration variable.

    Same as test_config_cfgpath_cwd() but override the path on the
    command line.
    """

    # Manipulate the default search path.
    monkeypatch.setenv("HOME", tmpconfigfile.home)
    cfgdirs = [ os.path.expanduser("~/.config/icat"), 
                os.path.expanduser("~/.icat"), 
                "", ]
    monkeypatch.setattr(icat.config, "cfgdirs", cfgdirs)
    monkeypatch.chdir(tmpconfigfile.home)
    cpath = os.path.expanduser("~/.config/icat/control.dat")
    tmpfiles.addfile(cpath, "control config dir\n")
    hpath = os.path.join(tmpconfigfile.home, "control.dat")
    tmpfiles.addfile(hpath, "control home\n")
    if abspath:
        apath = os.path.expanduser("~/custom/cl.dat")
        cfarg = apath
    else:
        apath = os.path.expanduser("~/.config/icat/cl.dat")
        cfarg = "cl.dat"
    tmpfiles.addfile(apath, "control cmdline\n")

    args = ["-c", tmpconfigfile.path, "-s", "example_jdoe", 
            "--control", cfarg]
    config = icat.config.Config()
    config.add_variable('controlfile', ("--control",), 
                    dict(metavar="control.dat", help="control file"), 
                    default="control.dat", type=icat.config.cfgpath)
    conf = config.getconfig(args)

    attrs = [ a for a in sorted(conf.__dict__.keys()) if a[0] != '_' ]
    assert attrs == [ 'auth', 'checkCert', 'client_kwargs', 'configFile', 
                      'configSection', 'controlfile', 'credentials', 
                      'http_proxy', 'https_proxy', 'idsurl', 'no_proxy', 
                      'password', 'promptPass', 'url', 'username' ]
>>>>>>> 4ea6e435

    assert conf.configFile == [tmpconfigfile.path]
    assert conf.configDir == tmpconfigfile.dir
    assert conf.configSection == "example_jdoe"
    assert conf.url == "https://icat.example.com/ICATService/ICAT?wsdl"
    assert conf.auth == "ldap"
    assert conf.username == "jdoe"
    assert conf.password == "pass"
    assert conf.promptPass == False
    assert conf.credentials == {'username': 'jdoe', 'password': 'pass'}
<<<<<<< HEAD
    assert conf.datafile == "test.dat"


def test_config_disable(fakeClient, tmpconfigfile):
    """Configuration variables may be disabled.

    Note that this feature is used internally in config and not
    intended to be used in client code.
    """

    args = ["-c", tmpconfigfile.path, "-s", "example_root"]
    config = icat.config.Config(args=args)
    config.confvariable['promptPass'].disabled = True
    _, conf = config.getconfig()

    attrs = [ a for a in sorted(conf.__dict__.keys()) if a[0] != '_' ]
    assert attrs == [ 'auth', 'checkCert', 'configDir', 'configFile', 
                      'configSection', 'credentials', 'http_proxy', 
                      'https_proxy', 'no_proxy', 'password', 'url', 
                      'username' ]

    assert conf.configFile == [tmpconfigfile.path]
    assert conf.configDir == tmpconfigfile.dir
    assert conf.configSection == "example_root"
    assert conf.url == "https://icat.example.com/ICATService/ICAT?wsdl"
    assert conf.auth == "simple"
    assert conf.username == "root"
    assert conf.password == "secret"
    assert conf.credentials == {'username': 'root', 'password': 'secret'}


def test_config_authinfo_simple(fakeClient, monkeypatch, tmpconfigfile):
    """Simple login example.

    Talking to a server that supports getAuthenticatorInfo.
    """

    userkey = Namespace(name='username')
    passkey = Namespace(name='password', hide=True)
    authInfo = [
        Namespace(mnemonic="simple", admin=True, 
                  keys=[userkey, passkey]),
        Namespace(mnemonic="db", 
                  keys=[userkey, passkey]),
        Namespace(mnemonic="anon"),
    ]
    monkeypatch.setattr(FakeClient, "AuthInfo", authInfo)

    args = ["-c", tmpconfigfile.path, "-s", "example_root"]
    config = icat.config.Config(args=args)
    assert list(config.authenticatorInfo) == authInfo
    _, conf = config.getconfig()

    attrs = [ a for a in sorted(conf.__dict__.keys()) if a[0] != '_' ]
    assert attrs == [ 'auth', 'checkCert', 'configDir', 'configFile', 
                      'configSection', 'credentials', 'http_proxy', 
                      'https_proxy', 'no_proxy', 'password', 'promptPass', 
                      'url', 'username' ]

    assert conf.configFile == [tmpconfigfile.path]
    assert conf.configDir == tmpconfigfile.dir
    assert conf.configSection == "example_root"
    assert conf.url == "https://icat.example.com/ICATService/ICAT?wsdl"
    assert conf.auth == "simple"
    assert conf.username == "root"
    assert conf.password == "secret"
    assert conf.promptPass == False
    assert conf.credentials == {'username': 'root', 'password': 'secret'}


def test_config_authinfo_anon(fakeClient, monkeypatch, tmpconfigfile):
    """Anon login example.

    Same as last test, but selecting the anon authenticator this time.
    """

    userkey = Namespace(name='username')
    passkey = Namespace(name='password', hide=True)
    authInfo = [
        Namespace(mnemonic="simple", admin=True, 
                  keys=[userkey, passkey]),
        Namespace(mnemonic="db", 
                  keys=[userkey, passkey]),
        Namespace(mnemonic="anon"),
    ]
    monkeypatch.setattr(FakeClient, "AuthInfo", authInfo)

    args = ["-c", tmpconfigfile.path, "-s", "example_root", "-a", "anon"]
    config = icat.config.Config(args=args)
    assert list(config.authenticatorInfo) == authInfo
    _, conf = config.getconfig()

    attrs = [ a for a in sorted(conf.__dict__.keys()) if a[0] != '_' ]
    assert attrs == [ 'auth', 'checkCert', 'configDir', 'configFile', 
                      'configSection', 'credentials', 'http_proxy', 
                      'https_proxy', 'no_proxy', 'promptPass', 'url' ]

    assert conf.configFile == [tmpconfigfile.path]
    assert conf.configDir == tmpconfigfile.dir
    assert conf.configSection == "example_root"
    assert conf.url == "https://icat.example.com/ICATService/ICAT?wsdl"
    assert conf.auth == "anon"
    assert conf.promptPass == False
    assert conf.credentials == {}


def test_config_authinfo_anon_only(fakeClient, monkeypatch, tmpconfigfile):
    """
    Talk to a server that supports getAuthenticatorInfo and has only
    the anon authenticator.
    """

    authInfo = [
        Namespace(mnemonic="anon"),
    ]
    monkeypatch.setattr(FakeClient, "AuthInfo", authInfo)

    args = ["-c", tmpconfigfile.path, "-s", "example_anon"]
    config = icat.config.Config(args=args)
    assert list(config.authenticatorInfo) == authInfo
    _, conf = config.getconfig()

    attrs = [ a for a in sorted(conf.__dict__.keys()) if a[0] != '_' ]
    assert attrs == [ 'auth', 'checkCert', 'configDir', 'configFile', 
                      'configSection', 'credentials', 'http_proxy', 
                      'https_proxy', 'no_proxy', 'url' ]

    assert conf.configFile == [tmpconfigfile.path]
    assert conf.configDir == tmpconfigfile.dir
    assert conf.configSection == "example_anon"
    assert conf.url == "https://icat.example.com/ICATService/ICAT?wsdl"
    assert conf.auth == "anon"
    assert conf.credentials == {}


def test_config_authinfo_strange(fakeClient, monkeypatch, tmpconfigfile):
    """
    Talk to a server that requests strange credential keys.  Note the
    prefix "cred_" in the name of configuration variable and the
    command line option.
    """

    secretkey = Namespace(name='secret', hide=True)
    authInfo = [
        Namespace(mnemonic="quirks", 
                  keys=[secretkey]),
    ]
    monkeypatch.setattr(FakeClient, "AuthInfo", authInfo)

    args = ["-c", tmpconfigfile.path, "-s", "example_root", 
            "-a", "quirks", "--cred_secret", "geheim"]
    config = icat.config.Config(args=args)
    assert list(config.authenticatorInfo) == authInfo
    _, conf = config.getconfig()

    attrs = [ a for a in sorted(conf.__dict__.keys()) if a[0] != '_' ]
    assert attrs == [ 'auth', 'checkCert', 'configDir', 'configFile', 
                      'configSection', 'cred_secret', 'credentials', 
                      'http_proxy', 'https_proxy', 'no_proxy', 'promptPass', 
                      'url' ]

    assert conf.configFile == [tmpconfigfile.path]
    assert conf.configDir == tmpconfigfile.dir
    assert conf.configSection == "example_root"
    assert conf.url == "https://icat.example.com/ICATService/ICAT?wsdl"
    assert conf.auth == "quirks"
    assert conf.promptPass == False
    assert conf.cred_secret == "geheim"
    assert conf.credentials == {'secret': 'geheim'}


def test_config_authinfo_no_authinfo(fakeClient, monkeypatch, tmpconfigfile):
    """
    Talk to an old server that does not support getAuthenticatorInfo.
    """

    args = ["-c", tmpconfigfile.path, "-s", "example_root"]
    config = icat.config.Config(args=args)
    client, conf = config.getconfig()

    with pytest.raises(icat.exception.VersionMethodError) as err:
        authInfo = client.getAuthenticatorInfo()

    attrs = [ a for a in sorted(conf.__dict__.keys()) if a[0] != '_' ]
    assert attrs == [ 'auth', 'checkCert', 'configDir', 'configFile', 
                      'configSection', 'credentials', 'http_proxy', 
                      'https_proxy', 'no_proxy', 'password', 'promptPass', 
                      'url', 'username' ]

    assert conf.configFile == [tmpconfigfile.path]
    assert conf.configDir == tmpconfigfile.dir
    assert conf.configSection == "example_root"
    assert conf.url == "https://icat.example.com/ICATService/ICAT?wsdl"
    assert conf.auth == "simple"
    assert conf.username == "root"
    assert conf.password == "secret"
    assert conf.promptPass == False
    assert conf.credentials == {'username': 'root', 'password': 'secret'}
=======
    assert conf.controlfile == apath
    assert os.path.isfile(conf.controlfile)
>>>>>>> 4ea6e435
<|MERGE_RESOLUTION|>--- conflicted
+++ resolved
@@ -126,33 +126,17 @@
     """
 
     args = ["-w", "https://icat.example.com/ICATService/ICAT?wsdl"]
-<<<<<<< HEAD
-    _, conf = icat.config.Config(needlogin=False, args=args).getconfig()
-
-    attrs = [ a for a in sorted(conf.__dict__.keys()) if a[0] != '_' ]
-    assert attrs == [ 'checkCert', 'configDir', 'configFile', 'configSection', 
+    config = icat.config.Config(needlogin=False, ids=False, args=args)
+    _, conf = config.getconfig()
+
+    attrs = [ a for a in sorted(conf.__dict__.keys()) if a[0] != '_' ]
+    assert attrs == [ 'checkCert', 'configFile', 'configSection', 
                       'http_proxy', 'https_proxy', 'no_proxy', 'url' ]
 
-    # Deliberately not checking configFile, configDir, http_proxy, and
+    # Deliberately not checking configFile, http_proxy, and
     # https_proxy.  configFile contains the default location of the
     # config file which is not relevant here.  *_proxy may be set from
     # environment variables.
-=======
-    conf = icat.config.Config(needlogin=False, ids=False).getconfig(args)
-
-    attrs = [ a for a in sorted(conf.__dict__.keys()) if a[0] != '_' ]
-    assert attrs == [ 'checkCert', 'client_kwargs', 'configFile', 
-                      'configSection', 'http_proxy', 'https_proxy', 
-                      'no_proxy', 'url' ]
-
-    # Deliberately not checking client_kwargs, configFile, http_proxy,
-    # and https_proxy.  configFile contains the default location of
-    # the config file which is not relevant here.  *_proxy may be set
-    # from environment variables.  client_kwargs should be opaque for
-    # the user of the module anyway.  It may contain the proxy
-    # settings, if any are set, and may also contain other stuff in
-    # future versions.
->>>>>>> 4ea6e435
     assert conf.configSection is None
     assert conf.url == "https://icat.example.com/ICATService/ICAT?wsdl"
 
@@ -171,20 +155,12 @@
     monkeypatch.chdir(tmpconfigfile.dir)
 
     args = ["-s", "example_root"]
-<<<<<<< HEAD
-    _, conf = icat.config.Config(needlogin=False, args=args).getconfig()
-
-    attrs = [ a for a in sorted(conf.__dict__.keys()) if a[0] != '_' ]
-    assert attrs == [ 'checkCert', 'configDir', 'configFile', 'configSection', 
+    config = icat.config.Config(needlogin=False, ids=False, args=args)
+    _, conf = config.getconfig()
+
+    attrs = [ a for a in sorted(conf.__dict__.keys()) if a[0] != '_' ]
+    assert attrs == [ 'checkCert', 'configFile', 'configSection', 
                       'http_proxy', 'https_proxy', 'no_proxy', 'url' ]
-=======
-    conf = icat.config.Config(needlogin=False, ids=False).getconfig(args)
-
-    attrs = [ a for a in sorted(conf.__dict__.keys()) if a[0] != '_' ]
-    assert attrs == [ 'checkCert', 'client_kwargs', 'configFile', 
-                      'configSection', 'http_proxy', 'https_proxy', 
-                      'no_proxy', 'url' ]
->>>>>>> 4ea6e435
 
     assert conf.configFile == ["icat.cfg"]
     assert conf.configDir == tmpconfigfile.dir
@@ -192,10 +168,7 @@
     assert conf.url == "https://icat.example.com/ICATService/ICAT?wsdl"
 
 
-<<<<<<< HEAD
-def test_config_simple_login(fakeClient, tmpconfigfile):
-=======
-def test_config_minimal_defaultfile(tmpconfigfile, monkeypatch):
+def test_config_minimal_defaultfile(fakeClient, tmpconfigfile, monkeypatch):
     """Minimal example.
 
     Almost the same as test_config_minimal_file(), but let the
@@ -212,12 +185,12 @@
     monkeypatch.chdir(tmpconfigfile.home)
 
     args = ["-s", "example_root"]
-    conf = icat.config.Config(needlogin=False, ids=False).getconfig(args)
-
-    attrs = [ a for a in sorted(conf.__dict__.keys()) if a[0] != '_' ]
-    assert attrs == [ 'checkCert', 'client_kwargs', 'configFile', 
-                      'configSection', 'http_proxy', 'https_proxy', 
-                      'no_proxy', 'url' ]
+    config = icat.config.Config(needlogin=False, ids=False, args=args)
+    _, conf = config.getconfig()
+
+    attrs = [ a for a in sorted(conf.__dict__.keys()) if a[0] != '_' ]
+    assert attrs == [ 'checkCert', 'configFile', 'configSection', 
+                      'http_proxy', 'https_proxy', 'no_proxy', 'url' ]
 
     assert conf.configFile == [tmpconfigfile.path]
     assert conf.configDir == tmpconfigfile.dir
@@ -244,13 +217,13 @@
     monkeypatch.chdir(tmpconfigfile.home)
 
     args = ["-s", "example_root"]
-    config = icat.config.Config(defaultvars=False)
+    config = icat.config.Config(defaultvars=False, args=args)
     config.add_variable('url', ("-w", "--url"), 
                         dict(help="URL to the web service description"))
     config.add_variable('wobble', ("--wobble",), 
                         dict(help="Strange thing"), 
                         optional=True)
-    conf = config.getconfig(args)
+    _, conf = config.getconfig()
 
     attrs = [ a for a in sorted(conf.__dict__.keys()) if a[0] != '_' ]
     assert attrs == [ 'configFile', 'configSection', 'url', 'wobble' ]
@@ -262,8 +235,7 @@
     assert conf.wobble is None
 
 
-def test_config_simple_login(tmpconfigfile):
->>>>>>> 4ea6e435
+def test_config_simple_login(fakeClient, tmpconfigfile):
     """Simple login example.
 
     Standard usage, read everything from a config file.
@@ -273,17 +245,9 @@
     _, conf = icat.config.Config(args=args).getconfig()
 
     attrs = [ a for a in sorted(conf.__dict__.keys()) if a[0] != '_' ]
-<<<<<<< HEAD
-    assert attrs == [ 'auth', 'checkCert', 'configDir', 'configFile', 
-                      'configSection', 'credentials', 'http_proxy', 
-                      'https_proxy', 'no_proxy', 'password', 'promptPass', 
-                      'url', 'username' ]
-=======
-    assert attrs == [ 'auth', 'checkCert', 'client_kwargs', 'configFile', 
-                      'configSection', 'credentials', 'http_proxy', 
-                      'https_proxy', 'idsurl', 'no_proxy', 'password', 
-                      'promptPass', 'url', 'username' ]
->>>>>>> 4ea6e435
+    assert attrs == [ 'auth', 'checkCert', 'configFile', 'configSection', 
+                      'credentials', 'http_proxy', 'https_proxy', 'idsurl', 
+                      'no_proxy', 'password', 'promptPass', 'url', 'username' ]
 
     assert conf.configFile == [tmpconfigfile.path]
     assert conf.configDir == tmpconfigfile.dir
@@ -308,17 +272,9 @@
     _, conf = icat.config.Config(args=args).getconfig()
 
     attrs = [ a for a in sorted(conf.__dict__.keys()) if a[0] != '_' ]
-<<<<<<< HEAD
-    assert attrs == [ 'auth', 'checkCert', 'configDir', 'configFile', 
-                      'configSection', 'credentials', 'http_proxy', 
-                      'https_proxy', 'no_proxy', 'password', 'promptPass', 
-                      'url', 'username' ]
-=======
-    assert attrs == [ 'auth', 'checkCert', 'client_kwargs', 'configFile', 
-                      'configSection', 'credentials', 'http_proxy', 
-                      'https_proxy', 'idsurl', 'no_proxy', 'password', 
-                      'promptPass', 'url', 'username' ]
->>>>>>> 4ea6e435
+    assert attrs == [ 'auth', 'checkCert', 'configFile', 'configSection', 
+                      'credentials', 'http_proxy', 'https_proxy', 'idsurl', 
+                      'no_proxy', 'password', 'promptPass', 'url', 'username' ]
 
     assert conf.configFile == [tmpconfigfile.path]
     assert conf.configDir == tmpconfigfile.dir
@@ -348,17 +304,9 @@
     _, conf = icat.config.Config(args=args).getconfig()
 
     attrs = [ a for a in sorted(conf.__dict__.keys()) if a[0] != '_' ]
-<<<<<<< HEAD
-    assert attrs == [ 'auth', 'checkCert', 'configDir', 'configFile', 
-                      'configSection', 'credentials', 'http_proxy', 
-                      'https_proxy', 'no_proxy', 'password', 'promptPass', 
-                      'url', 'username' ]
-=======
-    assert attrs == [ 'auth', 'checkCert', 'client_kwargs', 'configFile', 
-                      'configSection', 'credentials', 'http_proxy', 
-                      'https_proxy', 'idsurl', 'no_proxy', 'password', 
-                      'promptPass', 'url', 'username' ]
->>>>>>> 4ea6e435
+    assert attrs == [ 'auth', 'checkCert', 'configFile', 'configSection', 
+                      'credentials', 'http_proxy', 'https_proxy', 'idsurl', 
+                      'no_proxy', 'password', 'promptPass', 'url', 'username' ]
 
     assert conf.configFile == [tmpconfigfile.path]
     assert conf.configDir == tmpconfigfile.dir
@@ -389,17 +337,9 @@
     _, conf = icat.config.Config(args=args).getconfig()
 
     attrs = [ a for a in sorted(conf.__dict__.keys()) if a[0] != '_' ]
-<<<<<<< HEAD
-    assert attrs == [ 'auth', 'checkCert', 'configDir', 'configFile', 
-                      'configSection', 'credentials', 'http_proxy', 
-                      'https_proxy', 'no_proxy', 'password', 'promptPass', 
-                      'url', 'username' ]
-=======
-    assert attrs == [ 'auth', 'checkCert', 'client_kwargs', 'configFile', 
-                      'configSection', 'credentials', 'http_proxy', 
-                      'https_proxy', 'idsurl', 'no_proxy', 'password', 
-                      'promptPass', 'url', 'username' ]
->>>>>>> 4ea6e435
+    assert attrs == [ 'auth', 'checkCert', 'configFile', 'configSection', 
+                      'credentials', 'http_proxy', 'https_proxy', 'idsurl', 
+                      'no_proxy', 'password', 'promptPass', 'url', 'username' ]
 
     assert conf.configFile == [tmpconfigfile.path]
     assert conf.configDir == tmpconfigfile.dir
@@ -426,17 +366,9 @@
     _, conf = icat.config.Config(args=args).getconfig()
 
     attrs = [ a for a in sorted(conf.__dict__.keys()) if a[0] != '_' ]
-<<<<<<< HEAD
-    assert attrs == [ 'auth', 'checkCert', 'configDir', 'configFile', 
-                      'configSection', 'credentials', 'http_proxy', 
-                      'https_proxy', 'no_proxy', 'password', 'promptPass', 
-                      'url', 'username' ]
-=======
-    assert attrs == [ 'auth', 'checkCert', 'client_kwargs', 'configFile', 
-                      'configSection', 'credentials', 'http_proxy', 
-                      'https_proxy', 'idsurl', 'no_proxy', 'password', 
-                      'promptPass', 'url', 'username' ]
->>>>>>> 4ea6e435
+    assert attrs == [ 'auth', 'checkCert', 'configFile', 'configSection', 
+                      'credentials', 'http_proxy', 'https_proxy', 'idsurl', 
+                      'no_proxy', 'password', 'promptPass', 'url', 'username' ]
 
     assert conf.configFile == [tmpconfigfile.path]
     assert conf.configDir == tmpconfigfile.dir
@@ -463,17 +395,9 @@
     _, conf = icat.config.Config(args=args).getconfig()
 
     attrs = [ a for a in sorted(conf.__dict__.keys()) if a[0] != '_' ]
-<<<<<<< HEAD
-    assert attrs == [ 'auth', 'checkCert', 'configDir', 'configFile', 
-                      'configSection', 'credentials', 'http_proxy', 
-                      'https_proxy', 'no_proxy', 'password', 'promptPass', 
-                      'url', 'username' ]
-=======
-    assert attrs == [ 'auth', 'checkCert', 'client_kwargs', 'configFile', 
-                      'configSection', 'credentials', 'http_proxy', 
-                      'https_proxy', 'idsurl', 'no_proxy', 'password', 
-                      'promptPass', 'url', 'username' ]
->>>>>>> 4ea6e435
+    assert attrs == [ 'auth', 'checkCert', 'configFile', 'configSection', 
+                      'credentials', 'http_proxy', 'https_proxy', 'idsurl', 
+                      'no_proxy', 'password', 'promptPass', 'url', 'username' ]
 
     assert conf.configFile == [tmpconfigfile.path]
     assert conf.configDir == tmpconfigfile.dir
@@ -501,14 +425,9 @@
     _, conf = icat.config.Config(ids="optional", args=args).getconfig()
 
     attrs = [ a for a in sorted(conf.__dict__.keys()) if a[0] != '_' ]
-<<<<<<< HEAD
-    assert attrs == [ 'auth', 'checkCert', 'configDir', 'configFile', 
-=======
-    assert attrs == [ 'auth', 'checkCert', 'client_kwargs', 'configFile', 
->>>>>>> 4ea6e435
-                      'configSection', 'credentials', 'http_proxy', 
-                      'https_proxy', 'idsurl', 'no_proxy', 'password', 
-                      'promptPass', 'url', 'username' ]
+    assert attrs == [ 'auth', 'checkCert', 'configFile', 'configSection', 
+                      'credentials', 'http_proxy', 'https_proxy', 'idsurl', 
+                      'no_proxy', 'password', 'promptPass', 'url', 'username' ]
 
     assert conf.configFile == [tmpconfigfile.path]
     assert conf.configDir == tmpconfigfile.dir
@@ -527,14 +446,9 @@
     _, conf = icat.config.Config(ids="optional", args=args).getconfig()
 
     attrs = [ a for a in sorted(conf.__dict__.keys()) if a[0] != '_' ]
-<<<<<<< HEAD
-    assert attrs == [ 'auth', 'checkCert', 'configDir', 'configFile', 
-=======
-    assert attrs == [ 'auth', 'checkCert', 'client_kwargs', 'configFile', 
->>>>>>> 4ea6e435
-                      'configSection', 'credentials', 'http_proxy', 
-                      'https_proxy', 'idsurl', 'no_proxy', 'password', 
-                      'promptPass', 'url', 'username' ]
+    assert attrs == [ 'auth', 'checkCert', 'configFile', 'configSection', 
+                      'credentials', 'http_proxy', 'https_proxy', 'idsurl', 
+                      'no_proxy', 'password', 'promptPass', 'url', 'username' ]
 
     assert conf.configFile == [tmpconfigfile.path]
     assert conf.configDir == tmpconfigfile.dir
@@ -568,18 +482,10 @@
     _, conf = config.getconfig()
 
     attrs = [ a for a in sorted(conf.__dict__.keys()) if a[0] != '_' ]
-<<<<<<< HEAD
-    assert attrs == [ 'auth', 'checkCert', 'configDir', 'configFile', 
-                      'configSection', 'credentials', 'http_proxy', 
-                      'https_proxy', 'ldap_base', 'ldap_filter', 'ldap_uri', 
-                      'no_proxy', 'password', 'promptPass', 'url', 'username' ]
-=======
-    assert attrs == [ 'auth', 'checkCert', 'client_kwargs', 'configFile', 
-                      'configSection', 'credentials', 'http_proxy', 
-                      'https_proxy', 'idsurl', 'ldap_base', 'ldap_filter', 
-                      'ldap_uri', 'no_proxy', 'password', 'promptPass', 
-                      'url', 'username' ]
->>>>>>> 4ea6e435
+    assert attrs == [ 'auth', 'checkCert', 'configFile', 'configSection', 
+                      'credentials', 'http_proxy', 'https_proxy', 'idsurl', 
+                      'ldap_base', 'ldap_filter', 'ldap_uri', 'no_proxy', 
+                      'password', 'promptPass', 'url', 'username' ]
 
     assert conf.configFile == [tmpconfigfile.path]
     assert conf.configDir == tmpconfigfile.dir
@@ -610,17 +516,10 @@
     _, conf = config.getconfig()
 
     attrs = [ a for a in sorted(conf.__dict__.keys()) if a[0] != '_' ]
-<<<<<<< HEAD
-    assert attrs == [ 'auth', 'checkCert', 'configDir', 'configFile', 
-                      'configSection', 'credentials', 'greeting', 
-                      'http_proxy', 'https_proxy', 'no_proxy', 'password', 
-                      'promptPass', 'url', 'username' ]
-=======
-    assert attrs == [ 'auth', 'checkCert', 'client_kwargs', 'configFile', 
-                      'configSection', 'credentials', 'greeting', 
-                      'http_proxy', 'https_proxy', 'idsurl', 'no_proxy', 
-                      'password', 'promptPass', 'url', 'username' ]
->>>>>>> 4ea6e435
+    assert attrs == [ 'auth', 'checkCert', 'configFile', 'configSection', 
+                      'credentials', 'greeting', 'http_proxy', 'https_proxy', 
+                      'idsurl', 'no_proxy', 'password', 'promptPass', 'url', 
+                      'username' ]
 
     assert conf.configFile == [tmpconfigfile.path]
     assert conf.configDir == tmpconfigfile.dir
@@ -648,17 +547,10 @@
     _, conf = config.getconfig()
 
     attrs = [ a for a in sorted(conf.__dict__.keys()) if a[0] != '_' ]
-<<<<<<< HEAD
-    assert attrs == [ 'auth', 'checkCert', 'configDir', 'configFile', 
-                      'configSection', 'credentials', 'greeting', 
-                      'http_proxy', 'https_proxy', 'no_proxy', 'password', 
-                      'promptPass', 'url', 'username' ]
-=======
-    assert attrs == [ 'auth', 'checkCert', 'client_kwargs', 'configFile', 
-                      'configSection', 'credentials', 'greeting', 
-                      'http_proxy', 'https_proxy', 'idsurl', 'no_proxy', 
-                      'password', 'promptPass', 'url', 'username' ]
->>>>>>> 4ea6e435
+    assert attrs == [ 'auth', 'checkCert', 'configFile', 'configSection', 
+                      'credentials', 'greeting', 'http_proxy', 'https_proxy', 
+                      'idsurl', 'no_proxy', 'password', 'promptPass', 'url', 
+                      'username' ]
 
     assert conf.configFile == [tmpconfigfile.path]
     assert conf.configDir == tmpconfigfile.dir
@@ -688,17 +580,10 @@
     _, conf = config.getconfig()
 
     attrs = [ a for a in sorted(conf.__dict__.keys()) if a[0] != '_' ]
-<<<<<<< HEAD
-    assert attrs == [ 'auth', 'checkCert', 'configDir', 'configFile', 
-                      'configSection', 'credentials', 'greeting', 
-                      'http_proxy', 'https_proxy', 'no_proxy', 'password', 
-                      'promptPass', 'url', 'username' ]
-=======
-    assert attrs == [ 'auth', 'checkCert', 'client_kwargs', 'configFile', 
-                      'configSection', 'credentials', 'greeting', 
-                      'http_proxy', 'https_proxy', 'idsurl', 'no_proxy', 
-                      'password', 'promptPass', 'url', 'username' ]
->>>>>>> 4ea6e435
+    assert attrs == [ 'auth', 'checkCert', 'configFile', 'configSection', 
+                      'credentials', 'greeting', 'http_proxy', 'https_proxy', 
+                      'idsurl', 'no_proxy', 'password', 'promptPass', 'url', 
+                      'username' ]
 
     assert conf.configFile == [tmpconfigfile.path]
     assert conf.configDir == tmpconfigfile.dir
@@ -726,15 +611,8 @@
     _, conf = config.getconfig()
 
     attrs = [ a for a in sorted(conf.__dict__.keys()) if a[0] != '_' ]
-<<<<<<< HEAD
-    assert attrs == [ 'checkCert', 'configDir', 'configFile', 'configSection', 
-                      'extracfg', 'http_proxy', 'https_proxy', 'no_proxy', 
-                      'url' ]
-=======
-    assert attrs == [ 'checkCert', 'client_kwargs', 'configFile', 
-                      'configSection', 'extracfg', 'http_proxy', 
-                      'https_proxy', 'idsurl', 'no_proxy', 'url' ]
->>>>>>> 4ea6e435
+    assert attrs == [ 'checkCert', 'configFile', 'configSection', 'extracfg', 
+                      'http_proxy', 'https_proxy', 'idsurl', 'no_proxy', 'url' ]
 
     assert conf.configFile == [tmpconfigfile.path]
     assert conf.configDir == tmpconfigfile.dir
@@ -754,14 +632,9 @@
     _, conf = config.getconfig()
 
     attrs = [ a for a in sorted(conf.__dict__.keys()) if a[0] != '_' ]
-<<<<<<< HEAD
-    assert attrs == [ 'checkCert', 'configDir', 'configFile', 'configSection', 
-                      'http_proxy', 'https_proxy', 'no_proxy', 'num', 'url' ]
-=======
-    assert attrs == [ 'checkCert', 'client_kwargs', 'configFile', 
-                      'configSection', 'http_proxy', 'https_proxy', 
-                      'idsurl', 'no_proxy', 'num', 'url' ]
->>>>>>> 4ea6e435
+    assert attrs == [ 'checkCert', 'configFile', 'configSection', 
+                      'http_proxy', 'https_proxy', 'idsurl', 'no_proxy', 
+                      'num', 'url' ]
 
     assert conf.configFile == [tmpconfigfile.path]
     assert conf.configDir == tmpconfigfile.dir
@@ -800,15 +673,9 @@
     _, conf = config.getconfig()
 
     attrs = [ a for a in sorted(conf.__dict__.keys()) if a[0] != '_' ]
-<<<<<<< HEAD
-    assert attrs == [ 'checkCert', 'configDir', 'configFile', 'configSection', 
-                      'flag1', 'flag2', 'http_proxy', 'https_proxy', 
+    assert attrs == [ 'checkCert', 'configFile', 'configSection', 'flag1', 
+                      'flag2', 'http_proxy', 'https_proxy', 'idsurl', 
                       'no_proxy', 'url' ]
-=======
-    assert attrs == [ 'checkCert', 'client_kwargs', 'configFile', 
-                      'configSection', 'flag1', 'flag2', 'http_proxy', 
-                      'https_proxy', 'idsurl', 'no_proxy', 'url' ]
->>>>>>> 4ea6e435
 
     assert conf.configFile == [tmpconfigfile.path]
     assert conf.configDir == tmpconfigfile.dir
@@ -829,15 +696,9 @@
     _, conf = config.getconfig()
 
     attrs = [ a for a in sorted(conf.__dict__.keys()) if a[0] != '_' ]
-<<<<<<< HEAD
-    assert attrs == [ 'checkCert', 'configDir', 'configFile', 'configSection', 
-                      'flag1', 'flag2', 'http_proxy', 'https_proxy', 
+    assert attrs == [ 'checkCert', 'configFile', 'configSection', 'flag1', 
+                      'flag2', 'http_proxy', 'https_proxy', 'idsurl', 
                       'no_proxy', 'url' ]
-=======
-    assert attrs == [ 'checkCert', 'client_kwargs', 'configFile', 
-                      'configSection', 'flag1', 'flag2', 'http_proxy', 
-                      'https_proxy', 'idsurl', 'no_proxy', 'url' ]
->>>>>>> 4ea6e435
 
     assert conf.configFile == [tmpconfigfile.path]
     assert conf.configDir == tmpconfigfile.dir
@@ -860,15 +721,9 @@
     _, conf = config.getconfig()
 
     attrs = [ a for a in sorted(conf.__dict__.keys()) if a[0] != '_' ]
-<<<<<<< HEAD
-    assert attrs == [ 'checkCert', 'configDir', 'configFile', 'configSection', 
-                      'flag1', 'flag2', 'http_proxy', 'https_proxy', 
+    assert attrs == [ 'checkCert', 'configFile', 'configSection', 'flag1', 
+                      'flag2', 'http_proxy', 'https_proxy', 'idsurl', 
                       'no_proxy', 'url' ]
-=======
-    assert attrs == [ 'checkCert', 'client_kwargs', 'configFile', 
-                      'configSection', 'flag1', 'flag2', 'http_proxy', 
-                      'https_proxy', 'idsurl', 'no_proxy', 'url' ]
->>>>>>> 4ea6e435
 
     assert conf.configFile == [tmpconfigfile.path]
     assert conf.configDir == tmpconfigfile.dir
@@ -888,15 +743,9 @@
     _, conf = config.getconfig()
 
     attrs = [ a for a in sorted(conf.__dict__.keys()) if a[0] != '_' ]
-<<<<<<< HEAD
-    assert attrs == [ 'checkCert', 'configDir', 'configFile', 'configSection', 
-                      'flag1', 'flag2', 'http_proxy', 'https_proxy', 
+    assert attrs == [ 'checkCert', 'configFile', 'configSection', 'flag1', 
+                      'flag2', 'http_proxy', 'https_proxy', 'idsurl', 
                       'no_proxy', 'url' ]
-=======
-    assert attrs == [ 'checkCert', 'client_kwargs', 'configFile', 
-                      'configSection', 'flag1', 'flag2', 'http_proxy', 
-                      'https_proxy', 'idsurl', 'no_proxy', 'url' ]
->>>>>>> 4ea6e435
 
     assert conf.configFile == [tmpconfigfile.path]
     assert conf.configDir == tmpconfigfile.dir
@@ -921,16 +770,10 @@
     _, conf = config.getconfig()
 
     attrs = [ a for a in sorted(conf.__dict__.keys()) if a[0] != '_' ]
-<<<<<<< HEAD
-    assert attrs == [ 'auth', 'checkCert', 'configDir', 'configFile', 
-                      'configSection', 'credentials', 'datafile', 
-                      'http_proxy', 'https_proxy', 'no_proxy', 'password', 
-                      'promptPass', 'url', 'username' ]
-=======
-    assert attrs == [ 'auth', 'checkCert', 'client_kwargs', 'configFile', 
-                      'configSection', 'credentials', 'datafile', 
-                      'http_proxy', 'https_proxy', 'idsurl', 'no_proxy', 
-                      'password', 'promptPass', 'url', 'username' ]
+    assert attrs == [ 'auth', 'checkCert', 'configFile', 'configSection', 
+                      'credentials', 'datafile', 'http_proxy', 'https_proxy', 
+                      'idsurl', 'no_proxy', 'password', 'promptPass', 'url', 
+                      'username' ]
 
     assert conf.configFile == [tmpconfigfile.path]
     assert conf.configDir == tmpconfigfile.dir
@@ -944,7 +787,201 @@
     assert conf.datafile == "test.dat"
 
 
-def test_config_cfgpath_default(tmpconfigfile, monkeypatch, tmpfiles):
+def test_config_disable(fakeClient, tmpconfigfile):
+    """Configuration variables may be disabled.
+
+    Note that this feature is used internally in config and not
+    intended to be used in client code.
+    """
+
+    args = ["-c", tmpconfigfile.path, "-s", "example_root"]
+    config = icat.config.Config(args=args)
+    config.confvariable['promptPass'].disabled = True
+    _, conf = config.getconfig()
+
+    attrs = [ a for a in sorted(conf.__dict__.keys()) if a[0] != '_' ]
+    assert attrs == [ 'auth', 'checkCert', 'configFile', 'configSection', 
+                      'credentials', 'http_proxy', 'https_proxy', 'idsurl', 
+                      'no_proxy', 'password', 'url', 'username' ]
+
+    assert conf.configFile == [tmpconfigfile.path]
+    assert conf.configDir == tmpconfigfile.dir
+    assert conf.configSection == "example_root"
+    assert conf.url == "https://icat.example.com/ICATService/ICAT?wsdl"
+    assert conf.auth == "simple"
+    assert conf.username == "root"
+    assert conf.password == "secret"
+    assert conf.credentials == {'username': 'root', 'password': 'secret'}
+
+
+def test_config_authinfo_simple(fakeClient, monkeypatch, tmpconfigfile):
+    """Simple login example.
+
+    Talking to a server that supports getAuthenticatorInfo.
+    """
+
+    userkey = Namespace(name='username')
+    passkey = Namespace(name='password', hide=True)
+    authInfo = [
+        Namespace(mnemonic="simple", admin=True, 
+                  keys=[userkey, passkey]),
+        Namespace(mnemonic="db", 
+                  keys=[userkey, passkey]),
+        Namespace(mnemonic="anon"),
+    ]
+    monkeypatch.setattr(FakeClient, "AuthInfo", authInfo)
+
+    args = ["-c", tmpconfigfile.path, "-s", "example_root"]
+    config = icat.config.Config(args=args)
+    assert list(config.authenticatorInfo) == authInfo
+    _, conf = config.getconfig()
+
+    attrs = [ a for a in sorted(conf.__dict__.keys()) if a[0] != '_' ]
+    assert attrs == [ 'auth', 'checkCert', 'configFile', 'configSection', 
+                      'credentials', 'http_proxy', 'https_proxy', 'idsurl', 
+                      'no_proxy', 'password', 'promptPass', 'url', 'username' ]
+
+    assert conf.configFile == [tmpconfigfile.path]
+    assert conf.configDir == tmpconfigfile.dir
+    assert conf.configSection == "example_root"
+    assert conf.url == "https://icat.example.com/ICATService/ICAT?wsdl"
+    assert conf.auth == "simple"
+    assert conf.username == "root"
+    assert conf.password == "secret"
+    assert conf.promptPass == False
+    assert conf.credentials == {'username': 'root', 'password': 'secret'}
+
+
+def test_config_authinfo_anon(fakeClient, monkeypatch, tmpconfigfile):
+    """Anon login example.
+
+    Same as last test, but selecting the anon authenticator this time.
+    """
+
+    userkey = Namespace(name='username')
+    passkey = Namespace(name='password', hide=True)
+    authInfo = [
+        Namespace(mnemonic="simple", admin=True, 
+                  keys=[userkey, passkey]),
+        Namespace(mnemonic="db", 
+                  keys=[userkey, passkey]),
+        Namespace(mnemonic="anon"),
+    ]
+    monkeypatch.setattr(FakeClient, "AuthInfo", authInfo)
+
+    args = ["-c", tmpconfigfile.path, "-s", "example_root", "-a", "anon"]
+    config = icat.config.Config(args=args)
+    assert list(config.authenticatorInfo) == authInfo
+    _, conf = config.getconfig()
+
+    attrs = [ a for a in sorted(conf.__dict__.keys()) if a[0] != '_' ]
+    assert attrs == [ 'auth', 'checkCert', 'configFile', 'configSection', 
+                      'credentials', 'http_proxy', 'https_proxy', 'idsurl', 
+                      'no_proxy', 'promptPass', 'url' ]
+
+    assert conf.configFile == [tmpconfigfile.path]
+    assert conf.configDir == tmpconfigfile.dir
+    assert conf.configSection == "example_root"
+    assert conf.url == "https://icat.example.com/ICATService/ICAT?wsdl"
+    assert conf.auth == "anon"
+    assert conf.promptPass == False
+    assert conf.credentials == {}
+
+
+def test_config_authinfo_anon_only(fakeClient, monkeypatch, tmpconfigfile):
+    """
+    Talk to a server that supports getAuthenticatorInfo and has only
+    the anon authenticator.
+    """
+
+    authInfo = [
+        Namespace(mnemonic="anon"),
+    ]
+    monkeypatch.setattr(FakeClient, "AuthInfo", authInfo)
+
+    args = ["-c", tmpconfigfile.path, "-s", "example_anon"]
+    config = icat.config.Config(args=args)
+    assert list(config.authenticatorInfo) == authInfo
+    _, conf = config.getconfig()
+
+    attrs = [ a for a in sorted(conf.__dict__.keys()) if a[0] != '_' ]
+    assert attrs == [ 'auth', 'checkCert', 'configFile', 'configSection', 
+                      'credentials', 'http_proxy', 'https_proxy', 'idsurl', 
+                      'no_proxy', 'url' ]
+
+    assert conf.configFile == [tmpconfigfile.path]
+    assert conf.configDir == tmpconfigfile.dir
+    assert conf.configSection == "example_anon"
+    assert conf.url == "https://icat.example.com/ICATService/ICAT?wsdl"
+    assert conf.auth == "anon"
+    assert conf.credentials == {}
+
+
+def test_config_authinfo_strange(fakeClient, monkeypatch, tmpconfigfile):
+    """
+    Talk to a server that requests strange credential keys.  Note the
+    prefix "cred_" in the name of configuration variable and the
+    command line option.
+    """
+
+    secretkey = Namespace(name='secret', hide=True)
+    authInfo = [
+        Namespace(mnemonic="quirks", 
+                  keys=[secretkey]),
+    ]
+    monkeypatch.setattr(FakeClient, "AuthInfo", authInfo)
+
+    args = ["-c", tmpconfigfile.path, "-s", "example_root", 
+            "-a", "quirks", "--cred_secret", "geheim"]
+    config = icat.config.Config(args=args)
+    assert list(config.authenticatorInfo) == authInfo
+    _, conf = config.getconfig()
+
+    attrs = [ a for a in sorted(conf.__dict__.keys()) if a[0] != '_' ]
+    assert attrs == [ 'auth', 'checkCert', 'configFile', 'configSection', 
+                      'cred_secret', 'credentials', 'http_proxy', 
+                      'https_proxy', 'idsurl', 'no_proxy', 'promptPass', 'url' ]
+
+    assert conf.configFile == [tmpconfigfile.path]
+    assert conf.configDir == tmpconfigfile.dir
+    assert conf.configSection == "example_root"
+    assert conf.url == "https://icat.example.com/ICATService/ICAT?wsdl"
+    assert conf.auth == "quirks"
+    assert conf.promptPass == False
+    assert conf.cred_secret == "geheim"
+    assert conf.credentials == {'secret': 'geheim'}
+
+
+def test_config_authinfo_no_authinfo(fakeClient, monkeypatch, tmpconfigfile):
+    """
+    Talk to an old server that does not support getAuthenticatorInfo.
+    """
+
+    args = ["-c", tmpconfigfile.path, "-s", "example_root"]
+    config = icat.config.Config(args=args)
+    client, conf = config.getconfig()
+
+    with pytest.raises(icat.exception.VersionMethodError) as err:
+        authInfo = client.getAuthenticatorInfo()
+
+    attrs = [ a for a in sorted(conf.__dict__.keys()) if a[0] != '_' ]
+    assert attrs == [ 'auth', 'checkCert', 'configFile', 'configSection', 
+                      'credentials', 'http_proxy', 'https_proxy', 'idsurl', 
+                      'no_proxy', 'password', 'promptPass', 'url', 'username' ]
+
+    assert conf.configFile == [tmpconfigfile.path]
+    assert conf.configDir == tmpconfigfile.dir
+    assert conf.configSection == "example_root"
+    assert conf.url == "https://icat.example.com/ICATService/ICAT?wsdl"
+    assert conf.auth == "simple"
+    assert conf.username == "root"
+    assert conf.password == "secret"
+    assert conf.promptPass == False
+    assert conf.credentials == {'username': 'root', 'password': 'secret'}
+
+
+def test_config_cfgpath_default(fakeClient, tmpconfigfile, monkeypatch, 
+                                tmpfiles):
     """Test a cfgpath configuration variable.
 
     This searches a file in the default configuration directories.
@@ -962,17 +999,17 @@
     tmpfiles.addfile(cpath, "control\n")
 
     args = ["-c", tmpconfigfile.path, "-s", "example_jdoe"]
-    config = icat.config.Config()
+    config = icat.config.Config(args=args)
     config.add_variable('controlfile', ("--control",), 
                     dict(metavar="control.dat", help="control file"), 
                     default="control.dat", type=icat.config.cfgpath)
-    conf = config.getconfig(args)
-
-    attrs = [ a for a in sorted(conf.__dict__.keys()) if a[0] != '_' ]
-    assert attrs == [ 'auth', 'checkCert', 'client_kwargs', 'configFile', 
-                      'configSection', 'controlfile', 'credentials', 
-                      'http_proxy', 'https_proxy', 'idsurl', 'no_proxy', 
-                      'password', 'promptPass', 'url', 'username' ]
+    _, conf = config.getconfig()
+
+    attrs = [ a for a in sorted(conf.__dict__.keys()) if a[0] != '_' ]
+    assert attrs == [ 'auth', 'checkCert', 'configFile', 'configSection', 
+                      'controlfile', 'credentials', 'http_proxy', 
+                      'https_proxy', 'idsurl', 'no_proxy', 'password', 
+                      'promptPass', 'url', 'username' ]
 
     assert conf.configFile == [tmpconfigfile.path]
     assert conf.configDir == tmpconfigfile.dir
@@ -987,7 +1024,7 @@
     assert os.path.isfile(conf.controlfile)
 
 
-def test_config_cfgpath_cwd(tmpconfigfile, monkeypatch, tmpfiles):
+def test_config_cfgpath_cwd(fakeClient, tmpconfigfile, monkeypatch, tmpfiles):
     """Test a cfgpath configuration variable.
 
     Same as test_config_cfgpath_default() but a file in the current
@@ -1008,17 +1045,17 @@
     tmpfiles.addfile(hpath, "control home\n")
 
     args = ["-c", tmpconfigfile.path, "-s", "example_jdoe"]
-    config = icat.config.Config()
+    config = icat.config.Config(args=args)
     config.add_variable('controlfile', ("--control",), 
                     dict(metavar="control.dat", help="control file"), 
                     default="control.dat", type=icat.config.cfgpath)
-    conf = config.getconfig(args)
-
-    attrs = [ a for a in sorted(conf.__dict__.keys()) if a[0] != '_' ]
-    assert attrs == [ 'auth', 'checkCert', 'client_kwargs', 'configFile', 
-                      'configSection', 'controlfile', 'credentials', 
-                      'http_proxy', 'https_proxy', 'idsurl', 'no_proxy', 
-                      'password', 'promptPass', 'url', 'username' ]
+    _, conf = config.getconfig()
+
+    attrs = [ a for a in sorted(conf.__dict__.keys()) if a[0] != '_' ]
+    assert attrs == [ 'auth', 'checkCert', 'configFile', 'configSection', 
+                      'controlfile', 'credentials', 'http_proxy', 
+                      'https_proxy', 'idsurl', 'no_proxy', 'password', 
+                      'promptPass', 'url', 'username' ]
 
     assert conf.configFile == [tmpconfigfile.path]
     assert conf.configDir == tmpconfigfile.dir
@@ -1034,7 +1071,8 @@
 
 
 @pytest.mark.parametrize('abspath', [True, False])
-def test_config_cfgpath_cmdline(tmpconfigfile, monkeypatch, tmpfiles, abspath):
+def test_config_cfgpath_cmdline(fakeClient, tmpconfigfile, monkeypatch, 
+                                tmpfiles, abspath):
     """Test a cfgpath configuration variable.
 
     Same as test_config_cfgpath_cwd() but override the path on the
@@ -1062,18 +1100,17 @@
 
     args = ["-c", tmpconfigfile.path, "-s", "example_jdoe", 
             "--control", cfarg]
-    config = icat.config.Config()
+    config = icat.config.Config(args=args)
     config.add_variable('controlfile', ("--control",), 
                     dict(metavar="control.dat", help="control file"), 
                     default="control.dat", type=icat.config.cfgpath)
-    conf = config.getconfig(args)
-
-    attrs = [ a for a in sorted(conf.__dict__.keys()) if a[0] != '_' ]
-    assert attrs == [ 'auth', 'checkCert', 'client_kwargs', 'configFile', 
-                      'configSection', 'controlfile', 'credentials', 
-                      'http_proxy', 'https_proxy', 'idsurl', 'no_proxy', 
-                      'password', 'promptPass', 'url', 'username' ]
->>>>>>> 4ea6e435
+    _, conf = config.getconfig()
+
+    attrs = [ a for a in sorted(conf.__dict__.keys()) if a[0] != '_' ]
+    assert attrs == [ 'auth', 'checkCert', 'configFile', 'configSection', 
+                      'controlfile', 'credentials', 'http_proxy', 
+                      'https_proxy', 'idsurl', 'no_proxy', 'password', 
+                      'promptPass', 'url', 'username' ]
 
     assert conf.configFile == [tmpconfigfile.path]
     assert conf.configDir == tmpconfigfile.dir
@@ -1084,206 +1121,5 @@
     assert conf.password == "pass"
     assert conf.promptPass == False
     assert conf.credentials == {'username': 'jdoe', 'password': 'pass'}
-<<<<<<< HEAD
-    assert conf.datafile == "test.dat"
-
-
-def test_config_disable(fakeClient, tmpconfigfile):
-    """Configuration variables may be disabled.
-
-    Note that this feature is used internally in config and not
-    intended to be used in client code.
-    """
-
-    args = ["-c", tmpconfigfile.path, "-s", "example_root"]
-    config = icat.config.Config(args=args)
-    config.confvariable['promptPass'].disabled = True
-    _, conf = config.getconfig()
-
-    attrs = [ a for a in sorted(conf.__dict__.keys()) if a[0] != '_' ]
-    assert attrs == [ 'auth', 'checkCert', 'configDir', 'configFile', 
-                      'configSection', 'credentials', 'http_proxy', 
-                      'https_proxy', 'no_proxy', 'password', 'url', 
-                      'username' ]
-
-    assert conf.configFile == [tmpconfigfile.path]
-    assert conf.configDir == tmpconfigfile.dir
-    assert conf.configSection == "example_root"
-    assert conf.url == "https://icat.example.com/ICATService/ICAT?wsdl"
-    assert conf.auth == "simple"
-    assert conf.username == "root"
-    assert conf.password == "secret"
-    assert conf.credentials == {'username': 'root', 'password': 'secret'}
-
-
-def test_config_authinfo_simple(fakeClient, monkeypatch, tmpconfigfile):
-    """Simple login example.
-
-    Talking to a server that supports getAuthenticatorInfo.
-    """
-
-    userkey = Namespace(name='username')
-    passkey = Namespace(name='password', hide=True)
-    authInfo = [
-        Namespace(mnemonic="simple", admin=True, 
-                  keys=[userkey, passkey]),
-        Namespace(mnemonic="db", 
-                  keys=[userkey, passkey]),
-        Namespace(mnemonic="anon"),
-    ]
-    monkeypatch.setattr(FakeClient, "AuthInfo", authInfo)
-
-    args = ["-c", tmpconfigfile.path, "-s", "example_root"]
-    config = icat.config.Config(args=args)
-    assert list(config.authenticatorInfo) == authInfo
-    _, conf = config.getconfig()
-
-    attrs = [ a for a in sorted(conf.__dict__.keys()) if a[0] != '_' ]
-    assert attrs == [ 'auth', 'checkCert', 'configDir', 'configFile', 
-                      'configSection', 'credentials', 'http_proxy', 
-                      'https_proxy', 'no_proxy', 'password', 'promptPass', 
-                      'url', 'username' ]
-
-    assert conf.configFile == [tmpconfigfile.path]
-    assert conf.configDir == tmpconfigfile.dir
-    assert conf.configSection == "example_root"
-    assert conf.url == "https://icat.example.com/ICATService/ICAT?wsdl"
-    assert conf.auth == "simple"
-    assert conf.username == "root"
-    assert conf.password == "secret"
-    assert conf.promptPass == False
-    assert conf.credentials == {'username': 'root', 'password': 'secret'}
-
-
-def test_config_authinfo_anon(fakeClient, monkeypatch, tmpconfigfile):
-    """Anon login example.
-
-    Same as last test, but selecting the anon authenticator this time.
-    """
-
-    userkey = Namespace(name='username')
-    passkey = Namespace(name='password', hide=True)
-    authInfo = [
-        Namespace(mnemonic="simple", admin=True, 
-                  keys=[userkey, passkey]),
-        Namespace(mnemonic="db", 
-                  keys=[userkey, passkey]),
-        Namespace(mnemonic="anon"),
-    ]
-    monkeypatch.setattr(FakeClient, "AuthInfo", authInfo)
-
-    args = ["-c", tmpconfigfile.path, "-s", "example_root", "-a", "anon"]
-    config = icat.config.Config(args=args)
-    assert list(config.authenticatorInfo) == authInfo
-    _, conf = config.getconfig()
-
-    attrs = [ a for a in sorted(conf.__dict__.keys()) if a[0] != '_' ]
-    assert attrs == [ 'auth', 'checkCert', 'configDir', 'configFile', 
-                      'configSection', 'credentials', 'http_proxy', 
-                      'https_proxy', 'no_proxy', 'promptPass', 'url' ]
-
-    assert conf.configFile == [tmpconfigfile.path]
-    assert conf.configDir == tmpconfigfile.dir
-    assert conf.configSection == "example_root"
-    assert conf.url == "https://icat.example.com/ICATService/ICAT?wsdl"
-    assert conf.auth == "anon"
-    assert conf.promptPass == False
-    assert conf.credentials == {}
-
-
-def test_config_authinfo_anon_only(fakeClient, monkeypatch, tmpconfigfile):
-    """
-    Talk to a server that supports getAuthenticatorInfo and has only
-    the anon authenticator.
-    """
-
-    authInfo = [
-        Namespace(mnemonic="anon"),
-    ]
-    monkeypatch.setattr(FakeClient, "AuthInfo", authInfo)
-
-    args = ["-c", tmpconfigfile.path, "-s", "example_anon"]
-    config = icat.config.Config(args=args)
-    assert list(config.authenticatorInfo) == authInfo
-    _, conf = config.getconfig()
-
-    attrs = [ a for a in sorted(conf.__dict__.keys()) if a[0] != '_' ]
-    assert attrs == [ 'auth', 'checkCert', 'configDir', 'configFile', 
-                      'configSection', 'credentials', 'http_proxy', 
-                      'https_proxy', 'no_proxy', 'url' ]
-
-    assert conf.configFile == [tmpconfigfile.path]
-    assert conf.configDir == tmpconfigfile.dir
-    assert conf.configSection == "example_anon"
-    assert conf.url == "https://icat.example.com/ICATService/ICAT?wsdl"
-    assert conf.auth == "anon"
-    assert conf.credentials == {}
-
-
-def test_config_authinfo_strange(fakeClient, monkeypatch, tmpconfigfile):
-    """
-    Talk to a server that requests strange credential keys.  Note the
-    prefix "cred_" in the name of configuration variable and the
-    command line option.
-    """
-
-    secretkey = Namespace(name='secret', hide=True)
-    authInfo = [
-        Namespace(mnemonic="quirks", 
-                  keys=[secretkey]),
-    ]
-    monkeypatch.setattr(FakeClient, "AuthInfo", authInfo)
-
-    args = ["-c", tmpconfigfile.path, "-s", "example_root", 
-            "-a", "quirks", "--cred_secret", "geheim"]
-    config = icat.config.Config(args=args)
-    assert list(config.authenticatorInfo) == authInfo
-    _, conf = config.getconfig()
-
-    attrs = [ a for a in sorted(conf.__dict__.keys()) if a[0] != '_' ]
-    assert attrs == [ 'auth', 'checkCert', 'configDir', 'configFile', 
-                      'configSection', 'cred_secret', 'credentials', 
-                      'http_proxy', 'https_proxy', 'no_proxy', 'promptPass', 
-                      'url' ]
-
-    assert conf.configFile == [tmpconfigfile.path]
-    assert conf.configDir == tmpconfigfile.dir
-    assert conf.configSection == "example_root"
-    assert conf.url == "https://icat.example.com/ICATService/ICAT?wsdl"
-    assert conf.auth == "quirks"
-    assert conf.promptPass == False
-    assert conf.cred_secret == "geheim"
-    assert conf.credentials == {'secret': 'geheim'}
-
-
-def test_config_authinfo_no_authinfo(fakeClient, monkeypatch, tmpconfigfile):
-    """
-    Talk to an old server that does not support getAuthenticatorInfo.
-    """
-
-    args = ["-c", tmpconfigfile.path, "-s", "example_root"]
-    config = icat.config.Config(args=args)
-    client, conf = config.getconfig()
-
-    with pytest.raises(icat.exception.VersionMethodError) as err:
-        authInfo = client.getAuthenticatorInfo()
-
-    attrs = [ a for a in sorted(conf.__dict__.keys()) if a[0] != '_' ]
-    assert attrs == [ 'auth', 'checkCert', 'configDir', 'configFile', 
-                      'configSection', 'credentials', 'http_proxy', 
-                      'https_proxy', 'no_proxy', 'password', 'promptPass', 
-                      'url', 'username' ]
-
-    assert conf.configFile == [tmpconfigfile.path]
-    assert conf.configDir == tmpconfigfile.dir
-    assert conf.configSection == "example_root"
-    assert conf.url == "https://icat.example.com/ICATService/ICAT?wsdl"
-    assert conf.auth == "simple"
-    assert conf.username == "root"
-    assert conf.password == "secret"
-    assert conf.promptPass == False
-    assert conf.credentials == {'username': 'root', 'password': 'secret'}
-=======
     assert conf.controlfile == apath
-    assert os.path.isfile(conf.controlfile)
->>>>>>> 4ea6e435
+    assert os.path.isfile(conf.controlfile)