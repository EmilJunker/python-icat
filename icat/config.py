"""Provide the Config class.
"""

import sys
import os
import os.path
import getpass
import argparse
import ConfigParser
from icat.client import Client
from icat.exception import stripCause, ConfigError

__all__ = ['boolean', 'flag', 'Configuration', 'Config']


if sys.platform.startswith("win"):
    cfgdirs = [ os.path.join(os.environ['ProgramData'], "ICAT"),
                os.path.join(os.environ['AppData'], "ICAT"),
                os.path.join(os.environ['LocalAppData'], "ICAT"), 
                "", ]
else:
    cfgdirs = [ "/etc/icat", 
                os.path.expanduser("~/.config/icat"),
                os.path.expanduser("~/.icat"), 
                "", ]
"""Search path for the configuration file"""
cfgfile = "icat.cfg"
"""Configuration file name"""
defaultsection = None
"""Default value for `configSection`"""


def boolean(value):
    """Test truth value.

    Convert the string representation of a truth value, such as ``0``,
    ``1``, ``yes``, ``no``, ``true``, or ``false`` to :class:`bool`.
    This function is suitable to be passed as type to
    :meth:`icat.config.Config.add_variable`.
    """
    if isinstance(value, basestring):
        if value.lower() in ["0", "no", "n", "false", "f", "off"]:
            return False
        elif value.lower() in ["1", "yes", "y", "true", "t", "on"]:
            return True
        else:
            raise ValueError("Invalid truth value '%s'" % value)
    elif isinstance(value, bool):
        return value
    else:
        raise TypeError("invalid type %s, expect bool or str" % type(value))

flag = object()
"""Special boolean variable type that defines two command line arguments."""


class _argparserDisableExit:
    """Temporarily redirect stdout to devnull and disable exit from an
    ArgumentParser.  Needed during partially parsing of command line.
    """
    def __init__(self, parser):
        self._parser = parser
    def __enter__(self):
        def noexit(status=0, message=None):
            raise ConfigError("ArgumentParser exit (%d%s)" % (status, message))
        self._old_stdout = sys.stdout
        sys.stdout = open(os.devnull, "wt")
        self._old_stderr = sys.stderr
        sys.stderr = open(os.devnull, "wt")
        self._parser.exit = noexit
        return self._parser
    def __exit__(self, exctype, excinst, exctb):
        del self._parser.exit
        sys.stdout.close()
        sys.stdout = self._old_stdout
        sys.stderr.close()
        sys.stderr = self._old_stderr


def post_configFile(config, configuration):
    """Postprocess configFile: read the configuration file.
    """
    configuration.configFile = config.conffile.read(configuration.configFile)
    if configuration.configFile:
        f = configuration.configFile[-1]
        configuration.configDir = os.path.dirname(os.path.abspath(f))
    else:
        configuration.configDir = None

def post_configSection(config, configuration):
    """Postprocess configSection: set the configuration section.
    """
    config.conffile.setsection(configuration.configSection)


class ConfigVariable(object):
    """Describe a configuration variable.
    """
    def __init__(self, name, envvar, optional, default, convert, subst):
        self.name = name
        self.envvar = envvar
        self.optional = optional
        self.default = default
        self.convert = convert
        self.subst = subst
        self.postprocess = None
        self.source = None
    def get(self, value):
        if self.convert and value is not None:
            try:
                return self.convert(value)
            except (TypeError, ValueError):
                typename = getattr(self.convert, "__name__", str(self.convert))
                err = ConfigError("%s: invalid %s value: %r" 
                                  % (self.name, typename, value))
                raise stripCause(err)
        else:
            return value


class ConfigSource(object):
    """A configuration source.

    This is the base class for all configuration sources, such as
    command line arguments, configuration files, and environment
    variables.
    """
    def get(self, variable):
        raise NotImplementedError


class ConfigSourceCmdArgs(ConfigSource):
    """Get configuration from command line arguments.
    """
    def __init__(self, argparser, args, partial):
        super(ConfigSourceCmdArgs, self).__init__()
        if partial:
            (self.args, rest) = argparser.parse_known_args(args)
        else:
            self.args = argparser.parse_args(args)

    def get(self, variable):
        return variable.get(getattr(self.args, variable.name, None))


class ConfigSourceEnvironment(ConfigSource):
    """Get configuration from environment variables.
    """
    def get(self, variable):
        if variable.envvar:
            return variable.get(os.environ.get(variable.envvar, None))
        else:
            return None


class ConfigSourceFile(ConfigSource):
    """Get configuration from a configuration file.
    """
    def __init__(self, defaultFiles):
        super(ConfigSourceFile, self).__init__()
        self.confparser = ConfigParser.RawConfigParser()
        self.defaultFiles = defaultFiles
        self.section = None

    def read(self, filename):
        if filename:
            readfile = self.confparser.read(filename)
            if not readfile:
                raise ConfigError("Could not read config file '%s'." % filename)
        elif filename is None:
            readfile = self.confparser.read(self.defaultFiles)
        else:
            readfile = filename
        return readfile

    def setsection(self, section):
        if section and not self.confparser.has_section(section):
            raise ConfigError("Could not read config section '%s'." % section)
        self.section = section
        return section

    def get(self, variable):
        value = None
        if self.section:
            try:
                value = self.confparser.get(self.section, variable.name)
            except ConfigParser.NoOptionError:
                pass
        return variable.get(value)


class ConfigSourceDefault(ConfigSource):
    """Handle the case that some variable is not set from any other source.
    """
    def get(self, variable):
        value = variable.default
        if value is None and not variable.optional:
            raise ConfigError("Config option '%s' not given." % variable.name)
        return variable.get(value)


class Configuration(object):
    """Provide a name space to store the configuration.

    :meth:`icat.config.Config.getconfig` returns a Configuration
    object having the configuration values stored in the respective
    attributes.
    """
    def __init__(self, config):
        super(Configuration, self).__init__()
        self._config = config

    def __str__(self):
        typename = type(self).__name__
        arg_strings = []
        vars = [var.name for var in self._config.confvariables] \
            + self._config.ReservedVariables
        for f in vars:
            if hasattr(self, f):
                arg_strings.append('%s=%r' % (f, getattr(self, f)))
        return '%s(%s)' % (typename, ', '.join(arg_strings))

    def as_dict(self):
        """Return the configuration as a dict."""
        vars = [var.name for var in self._config.confvariables] \
            + self._config.ReservedVariables
        return { f:getattr(self, f) for f in vars if hasattr(self, f) }


class Config(object):
    """Set configuration variables.

    Allow configuration variables to be set via command line
    arguments, environment variables, configuration files, and default
    values, in this order.  The first value found will be taken.
    Command line arguments and configuration files are read using the
    standard Python library modules :mod:`argparse` and
    :mod:`ConfigParser` respectively, see the documentation of these
    modules for details on how to setup custom arguments or for the
    format of the configuration files.

    The constructor sets up some predefined configuration variables.

    :param needlogin: if set to :const:`False`, the configuration
        variables `auth`, `username`, `password`, `promptPass`, and
        `credentials` will be left out.
    :type needlogin: :class:`bool`
    :param ids: the configuration variable `idsurl` will not be set up
        at all, or be set up as a mandatory, or as an optional
        variable, if this is set to :const:`False`, to "mandatory", or
        to "optional" respectively.
    :type ids: :class:`bool` or :class:`str`
    :param args: list of command line arguments or :const:`None`.  If
        not set, the command line arguments will be taken from
        :data:`sys.argv`.
    :type args: :class:`list` of :class:`str`
    """

    ReservedVariables = ['configDir', 'credentials']
    """Reserved names of configuration variables."""

    def __init__(self, needlogin=True, ids=False, args=None):
        """Initialize the object.
        """
        super(Config, self).__init__()
        self.defaultFiles = [os.path.join(d, cfgfile) for d in cfgdirs]
        self.needlogin = needlogin
        self.ids = ids
        self.confvariables = []
        self.confvariable = {}
        self.args = args
        self.argparser = argparse.ArgumentParser()
        self._add_basic_variables()
        self.client = self._setup_client()
        if self.needlogin:
<<<<<<< HEAD
            self._add_cred_variables()
=======
            self.add_variable('auth', ("-a", "--auth"), 
                              dict(help="authentication plugin"),
                              envvar='ICAT_AUTH')
            self.add_variable('username', ("-u", "--user"), 
                              dict(help="username"),
                              envvar='ICAT_USER')
            self.add_variable('password', ("-p", "--pass"), 
                              dict(help="password"), 
                              optional=True)
            self.add_variable('promptPass', ("-P", "--prompt-pass"), 
                              dict(help="prompt for the password", 
                                   action='store_const', const=True), 
                              type=boolean, default=False)
>>>>>>> 6b99fcec

    def add_variable(self, name, arg_opts=(), arg_kws=dict(), 
                     envvar=None, optional=False, default=None, type=None, 
                     subst=False):

        """Defines a new configuration variable.

        Note that the value of some configuration variable may
        influence the evaluation of other variables.  For instance,
        if `configFile` and `configSection` are set, the values for
        other configuration variables are searched in this
        configuration file.  Thus, the evaluation order of the
        configuration variables is important.  The variables are
        evaluated in the order that this method is called to define
        the respective variable.

        Call :meth:`argparse.ArgumentParser.add_argument` to add a new
        command line argument if `arg_opts` is set.

        :param name: the name of the variable.  This will be used as
            the name of the attribute of
            :class:`icat.config.Configuration` returned by
            :meth:`icat.config.Config.getconfig` and as the name of
            the option to be looked for in the configuration file.
            The name must be unique and not in
            :attr:`icat.config.Config.ReservedVariables`.  If
            `arg_opts` corresponds to a positional argument, the name
            must be equal to this argument name.
        :type name: :class:`str`
        :param arg_opts: command line flags associated with this
            variable.  This will be passed as `name or flags` to
            :meth:`argparse.ArgumentParser.add_argument`.
        :type arg_opts: :class:`tuple` of :class:`str`
        :param arg_kws: keyword arguments to be passed to
            :meth:`argparse.ArgumentParser.add_argument`.
        :type arg_kws: :class:`dict`
        :param envvar: name of the environment variable or
            :const:`None`.  If set, the value for the variable may be
            set from the respective environment variable.
        :type envvar: :class:`str`
        :param optional: flag wether the configuration variable is
            optional.  If set to :const:`False` and `default` is
            :const:`None` the variable is mandatory.
        :type optional: :class:`bool`
        :param default: default value.
        :param type: type to which the value should be converted.
            This must be a callable that accepts one string argument
            and returns the desired value.  The builtins :func:`int`
            and :func:`float` are fine.  If set to :const:`None`, the
            string value is taken as is.  If applicable, the default
            value will also be passed through this conversion.  The
            special value of :data:`icat.config.flag` may also be used
            to indicate a variant of :func:`icat.config.boolean`.
        :type type: callable
        :param subst: flag wether substitution of other configuration
            variables using the ``%`` interpolation operator shall be
            performed.  If set to :const:`True`, the value may contain
            conversion specifications such as ``%(othervar)s``.  This
            will then be substituted by the value of `othervar`.  The
            referenced variable must have been defined earlier.
        :type subst: :class:`bool`
        :raise ValueError: if the name is not valid.
        :see: the documentation of the :mod:`argparse` standard
            library module for details on `arg_opts` and `arg_kws`.
        """
        if name in self.ReservedVariables or name[0] == '_':
            raise ValueError("Config variable name '%s' is reserved." % name)
        if name in self.confvariable:
            raise ValueError("Config variable '%s' is already defined." % name)
        if type == flag:
            # flag is a variant of boolean that defines two command
            # line arguments, a positive and a negative one.
            if '-' not in self.argparser.prefix_chars:
                raise ValueError("flag type requires '-' to be in the "
                                 "argparser's prefix_chars.")
            if len(arg_opts) != 1 or not arg_opts[0].startswith('--'):
                raise ValueError("invalid argument options for flag type.")
            arg = arg_opts[0][2:]
            arg_kws['dest'] = name
            arg_kws['action'] = 'store_const'
            if default:
                arg_kws['const'] = False
                self.argparser.add_argument("--no-"+arg, **arg_kws)
                arg_kws['const'] = True
                arg_kws['help'] = argparse.SUPPRESS
                self.argparser.add_argument("--"+arg, **arg_kws)
            else:
                arg_kws['const'] = True
                self.argparser.add_argument("--"+arg, **arg_kws)
                arg_kws['const'] = False
                arg_kws['help'] = argparse.SUPPRESS
                self.argparser.add_argument("--no-"+arg, **arg_kws)
            type = boolean
        elif arg_opts:
            prefix = self.argparser.prefix_chars
            if len(arg_opts) == 1 and arg_opts[0][0] not in prefix:
                # positional argument
                if arg_opts[0] != name:
                    raise ValueError("Config variable name '%s' must be equal "
                                     "to argument name for positional "
                                     "argument." % name)
            else:
                # optional argument
                arg_kws['dest'] = name
            self.argparser.add_argument(*arg_opts, **arg_kws)
        var = ConfigVariable(name, envvar, optional, default, type, subst)
        self.confvariable[name] = var
        self.confvariables.append(var)
        return var

    def getconfig(self):
        """Get the configuration.

        Parse the command line arguments, evaluate environment
        variables, read the configuration file, and apply default
        values (in this order) to get the value for each defined
        configuration variable.  The first defined value found will be
        taken.

        :return: a tuple with two items, a client initialized to
            connect to an ICAT server according to the configuration
            and an object having the configuration values set as
            attributes.
        :rtype: :class:`tuple` of :class:`icat.client.Client` and
            :class:`icat.config.Configuration`
        :raise ConfigError: if `configFile` is defined but the file by
            this name can not be read, if `configSection` is defined
            but no section by this name could be found in the
            configuration file, if an invalid value is given to a
            variable, or if a mandatory variable is not defined.
        """
        config = self._getconfig()

        if self.needlogin:
            # special rule: if the username was given in the command
            # line and password not, this always implies promptPass.
            usersrc = self.confvariable['username'].source
            passsrc = self.confvariable['password'].source
            if ((isinstance(usersrc, ConfigSourceCmdArgs) and 
                 not isinstance(passsrc, ConfigSourceCmdArgs)) 
                or not config.password):
                config.promptPass = True
            if config.promptPass:
                config.password = getpass.getpass()
            config.credentials = { 'username':config.username, 
                                   'password':config.password }

        return (self.client, config)

    def _add_basic_variables(self):
        """The basic variables needed to setup the client.
        """
        var = self.add_variable('configFile', ("-c", "--configfile"), 
                                dict(help="config file"),
                                envvar='ICAT_CFG', optional=True)
        var.postprocess = post_configFile
        var = self.add_variable('configSection', ("-s", "--configsection"), 
                                dict(help="section in the config file", 
                                     metavar='SECTION'), 
                                envvar='ICAT_CFG_SECTION', optional=True, 
                                default=defaultsection)
        var.postprocess = post_configSection
        self.add_variable('url', ("-w", "--url"), 
                          dict(help="URL to the web service description"),
                          envvar='ICAT_SERVICE')
        if self.ids:
            if self.ids == "mandatory":
                idsopt = False
            elif self.ids == "optional":
                idsopt = True
            else:
                raise ValueError("invalid value '%s' for argument ids." 
                                 % self.ids) 
            self.add_variable('idsurl', ("--idsurl",), 
                              dict(help="URL to the ICAT Data Service"),
                              envvar='ICAT_DATA_SERVICE', optional=idsopt)
        self.add_variable('checkCert', ("--check-certificate",), 
                          dict(help="don't verify the server certificate"), 
                          type=flag, default=True)
        self.add_variable('http_proxy', ("--http-proxy",), 
                          dict(help="proxy to use for http requests"),
                          envvar='http_proxy', optional=True)
        self.add_variable('https_proxy', ("--https-proxy",), 
                          dict(help="proxy to use for https requests"),
                          envvar='https_proxy', optional=True)
        self.add_variable('no_proxy', ("--no-proxy",), 
                          dict(help="list of exclusions for proxy use"),
                          envvar='no_proxy', optional=True)

    def _add_cred_variables(self):
        """The variables that define the credentials needed for login.
        """
        self.add_variable('auth', ("-a", "--auth"), 
                          dict(help="authentication plugin"),
                          envvar='ICAT_AUTH')
        self.add_variable('username', ("-u", "--user"), 
                          dict(help="username"),
                          envvar='ICAT_USER')
        self.add_variable('password', ("-p", "--pass"), 
                          dict(help="password"), 
                          optional=True)
        self.add_variable('promptPass', ("-P", "--prompt-pass"), 
                          dict(help="prompt for the password", 
                               action='store_true'), 
                          type=boolean, optional=True)

    def _setup_client(self):
        """Initialize the client.
        """
        try:
            with _argparserDisableExit(self.argparser):
                config = self._getconfig(partial=True)
        except ConfigError:
            return None
        client_kwargs = {}
        if self.ids:
            client_kwargs['idsurl'] = config.idsurl
        client_kwargs['checkCert'] = config.checkCert
        if config.http_proxy or config.https_proxy:
            proxy={}
            if config.http_proxy:
                proxy['http'] = config.http_proxy
                os.environ['http_proxy'] = config.http_proxy
            if config.https_proxy:
                proxy['https'] = config.https_proxy
                os.environ['https_proxy'] = config.https_proxy
            client_kwargs['proxy'] = proxy
        if config.no_proxy:
            os.environ['no_proxy'] = config.no_proxy
        return Client(config.url, **client_kwargs)

    def _getconfig(self, partial=False):
        """Get the configuration.
        """
        self.cmdargs = ConfigSourceCmdArgs(self.argparser, self.args, partial)
        self.environ = ConfigSourceEnvironment()
        self.conffile = ConfigSourceFile(self.defaultFiles)
        self.defaults = ConfigSourceDefault()
        self.sources = [ self.cmdargs, self.environ, self.conffile, 
                         self.defaults ]
        # this code relies on the fact, that the first two variables in
        # self.confvariables are 'configFile' and 'configSection' in that
        # order.
        config = Configuration(self)
        for var in self.confvariables:
            for source in self.sources:
                value = source.get(var)
                if value is not None:
                    var.source = source
                    break
            if value is not None and var.subst:
                value = value % config.as_dict()
            setattr(config, var.name, value)
            if var.postprocess:
                var.postprocess(self, config)
        return config<|MERGE_RESOLUTION|>--- conflicted
+++ resolved
@@ -273,23 +273,7 @@
         self._add_basic_variables()
         self.client = self._setup_client()
         if self.needlogin:
-<<<<<<< HEAD
             self._add_cred_variables()
-=======
-            self.add_variable('auth', ("-a", "--auth"), 
-                              dict(help="authentication plugin"),
-                              envvar='ICAT_AUTH')
-            self.add_variable('username', ("-u", "--user"), 
-                              dict(help="username"),
-                              envvar='ICAT_USER')
-            self.add_variable('password', ("-p", "--pass"), 
-                              dict(help="password"), 
-                              optional=True)
-            self.add_variable('promptPass', ("-P", "--prompt-pass"), 
-                              dict(help="prompt for the password", 
-                                   action='store_const', const=True), 
-                              type=boolean, default=False)
->>>>>>> 6b99fcec
 
     def add_variable(self, name, arg_opts=(), arg_kws=dict(), 
                      envvar=None, optional=False, default=None, type=None, 
@@ -493,8 +477,8 @@
                           optional=True)
         self.add_variable('promptPass', ("-P", "--prompt-pass"), 
                           dict(help="prompt for the password", 
-                               action='store_true'), 
-                          type=boolean, optional=True)
+                               action='store_const', const=True), 
+                          type=boolean, default=False)
 
     def _setup_client(self):
         """Initialize the client.
