"""HTTP with chunked transfer encoding for urllib.

This module provides modified versions of HTTPHandler and HTTPSHandler
from urllib.  These handlers differ from the standard counterparts in
that they are able to send the data using chunked transfer encoding to
the HTTP server.

Note that although the handlers are designed as drop in replacements
for the standard counterparts, we do not intent to to catch all corner
cases and be fully compatible in all situations.  The implementations
here shall be just good enough for the use cases in IDSClient.

Starting with Python 3.6.0, support for chunked transfer encoding has
been added to the standard library, see `Issue 12319`_.  As a result,
this module is obsolete for newer Python versions and you should use
the handlers from the standard library instead.

.. note::
   This module is included here because python-icat uses it
   internally, but it is not considered to be part of the API.
   Changes in this module are not considered API changes of
   python-icat.  It may even be removed from future versions of the
   python-icat distribution without further notice.

.. Issue 12319_: https://bugs.python.org/issue12319
"""

import httplib
import urllib2


# We always set the Content-Length header for these methods because some
# servers will otherwise respond with a 411
_METHODS_EXPECTING_BODY = {'PATCH', 'POST', 'PUT'}

def stringiterator(buffer):
    """Wrap a string in an iterator that yields it in one single chunk."""
    if len(buffer) > 0:
        yield buffer

def fileiterator(f, chunksize=8192):
    """Yield the content of a file by chunks of a given size at a time."""
    while True:
        chunk = f.read(chunksize)
        if not chunk:
            break
        yield chunk

class HTTPConnectionMixin:
    """Implement chunked transfer encoding in HTTP.

    This is designed as a mixin class to modify either HTTPConnection
    or HTTPSConnection accordingly.
    """

    def _send_request(self, method, url, body, headers):
        # This method is taken and modified from the Python 2.7
        # httplib.py to prevent it from trying to set a Content-length
        # header and to hook in our send_body() method.
        # Admitted, it's an evil hack.
        header_names = {k.lower(): k for k in headers.keys()}
        skips = {}
        if 'host' in header_names:
            skips['skip_host'] = 1
        if 'accept-encoding' in header_names:
            skips['skip_accept_encoding'] = 1

        self.putrequest(method, url, **skips)

        chunked = False
        if 'transfer-encoding' in header_names:
            if headers[header_names['transfer-encoding']] == 'chunked':
                chunked = True
            else:
                raise httplib.HTTPException("Invalid Transfer-Encoding")

        for hdr, value in headers.iteritems():
            self.putheader(hdr, value)
        self.endheaders()
        self.send_body(body, chunked)

    def send_body(self, body, chunked):
        """Send the body, either as is or chunked.

        The empty line separating the headers from the body must have
        been sent before calling this method.
        """
<<<<<<< HEAD
        if message_body is not None:
            chunksize = getattr(self, 'chunksize', self.default_chunk_size)
            if isinstance(message_body, type('')):
                bodyiter = stringiterator(message_body, chunksize)
            elif isinstance(message_body, type(u'')):
                bodyiter = stringiterator(message_body.encode('ascii'), 
                                          chunksize)
            elif hasattr(message_body, 'read'):
                bodyiter = fileiterator(message_body, chunksize)
            elif hasattr(message_body, '__iter__'):
                bodyiter = message_body
            else:
                raise TypeError("expect either a string, a file, "
                                "or an iterable")
            for chunk in bodyiter:
                self.send(hex(len(chunk))[2:].encode('ascii') 
                          + "\r\n" + chunk + "\r\n")
            self.send("0\r\n\r\n")
=======
        if body is not None:
            if isinstance(body, type(b'')):
                bodyiter = stringiterator(body)
            elif isinstance(body, type(u'')):
                bodyiter = stringiterator(body.encode('ascii'))
            elif hasattr(body, 'read'):
                bodyiter = fileiterator(body)
            elif hasattr(body, '__iter__'):
                bodyiter = body
            else:
                raise TypeError("expect either a string, a file, "
                                "or an iterable")
            if chunked:
                for chunk in bodyiter:
                    self.send(hex(len(chunk))[2:].encode('ascii') 
                              + b"\r\n" + chunk + b"\r\n")
                self.send(b"0\r\n\r\n")
            else:
                for chunk in bodyiter:
                    self.send(chunk)
>>>>>>> ee62d167

class HTTPConnection(HTTPConnectionMixin, httplib.HTTPConnection):
    pass

class HTTPSConnection(HTTPConnectionMixin, httplib.HTTPSConnection):
    pass


class HTTPHandlerMixin:
    """Internal helper class.

    This is designed as a mixin class to modify either HTTPHandler or
    HTTPSHandler accordingly.  It overrides do_request_() inherited
    from AbstractHTTPHandler.
    """

    def do_request_(self, request):
        # The original method from AbstractHTTPHandler sets some
        # defaults that are unsuitable for our use case.  In
        # particular it tries to enforce Content-length to be set (and
        # fails doing so if data is not a string), while for chunked
        # transfer encoding Content-length must not be set.

        # Compatibility: in Python 2, we must call get_host() which
        # extracts the host part from the URL.  In Python 3, the
        # splitting is already done in the constructor, so we may just
        # access the attribute host instead.  In Python 3.4,
        # get_host() has been removed.
        try:
            host = request.get_host()
        except AttributeError:
            host = request.host
        if not host:
            raise urllib2.URLError('no host given')

        if request.data is not None:
            if not request.has_header('Content-type'):
                raise urllib2.URLError('no Content-type header given')
            if not request.has_header('Content-length'):
                if isinstance(request.data, (type(b''), type(u''))):
                    request.add_unredirected_header(
                        'Content-length', '%d' % len(request.data))
                else:
                    request.add_unredirected_header(
                        'Transfer-Encoding', 'chunked')
        else:
            if request.get_method().upper() in _METHODS_EXPECTING_BODY:
                request.add_unredirected_header('Content-length', '0')

        sel_host = host
        if request.has_proxy():
            # Similar compatibility issue for selector as for host.
            try:
                selector = request.get_selector()
            except AttributeError:
                selector = request.selector
            scheme, sel = splittype(selector)
            sel_host, sel_path = splithost(sel)
        if not request.has_header('Host'):
            request.add_unredirected_header('Host', sel_host)
        for name, value in self.parent.addheaders:
            name = name.capitalize()
            if not request.has_header(name):
                request.add_unredirected_header(name, value)

        return request

class HTTPHandler(HTTPHandlerMixin, urllib2.HTTPHandler):

    def http_open(self, req):
        return self.do_open(HTTPConnection, req)

    http_request = HTTPHandlerMixin.do_request_

class HTTPSHandler(HTTPHandlerMixin, urllib2.HTTPSHandler):

    def https_open(self, req):
        if hasattr(self, '_context') and hasattr(self, '_check_hostname'):
            # Python 3.2 and newer
            return self.do_open(HTTPSConnection, req,
                                context=self._context, 
                                check_hostname=self._check_hostname)
        elif hasattr(self, '_context'):
            # Python 2.7.9
            return self.do_open(HTTPSConnection, req,
                                context=self._context)
        else:
            # Python 2.7.8 or 3.1 and older
            return self.do_open(HTTPSConnection, req)

    https_request = HTTPHandlerMixin.do_request_
<|MERGE_RESOLUTION|>--- conflicted
+++ resolved
@@ -85,28 +85,8 @@
         The empty line separating the headers from the body must have
         been sent before calling this method.
         """
-<<<<<<< HEAD
-        if message_body is not None:
-            chunksize = getattr(self, 'chunksize', self.default_chunk_size)
-            if isinstance(message_body, type('')):
-                bodyiter = stringiterator(message_body, chunksize)
-            elif isinstance(message_body, type(u'')):
-                bodyiter = stringiterator(message_body.encode('ascii'), 
-                                          chunksize)
-            elif hasattr(message_body, 'read'):
-                bodyiter = fileiterator(message_body, chunksize)
-            elif hasattr(message_body, '__iter__'):
-                bodyiter = message_body
-            else:
-                raise TypeError("expect either a string, a file, "
-                                "or an iterable")
-            for chunk in bodyiter:
-                self.send(hex(len(chunk))[2:].encode('ascii') 
-                          + "\r\n" + chunk + "\r\n")
-            self.send("0\r\n\r\n")
-=======
         if body is not None:
-            if isinstance(body, type(b'')):
+            if isinstance(body, type('')):
                 bodyiter = stringiterator(body)
             elif isinstance(body, type(u'')):
                 bodyiter = stringiterator(body.encode('ascii'))
@@ -120,12 +100,11 @@
             if chunked:
                 for chunk in bodyiter:
                     self.send(hex(len(chunk))[2:].encode('ascii') 
-                              + b"\r\n" + chunk + b"\r\n")
-                self.send(b"0\r\n\r\n")
+                              + "\r\n" + chunk + "\r\n")
+                self.send("0\r\n\r\n")
             else:
                 for chunk in bodyiter:
                     self.send(chunk)
->>>>>>> ee62d167
 
 class HTTPConnection(HTTPConnectionMixin, httplib.HTTPConnection):
     pass
@@ -165,7 +144,7 @@
             if not request.has_header('Content-type'):
                 raise urllib2.URLError('no Content-type header given')
             if not request.has_header('Content-length'):
-                if isinstance(request.data, (type(b''), type(u''))):
+                if isinstance(request.data, (type(''), type(u''))):
                     request.add_unredirected_header(
                         'Content-length', '%d' % len(request.data))
                 else:
