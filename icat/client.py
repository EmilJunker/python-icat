"""Provide the Client class.

This is the only module that needs to be imported to use the icat.
"""

import os
from warnings import warn
import time
import re
import logging
from distutils.version import StrictVersion as Version
import atexit
import urlparse

import suds
import suds.client
import suds.sudsobject

from icat.entity import Entity
from icat.entities import getTypeMap
from icat.query import Query
from icat.exception import *
from icat.ids import *
from icat.sslcontext import create_ssl_context, HTTPSTransport
from icat.helper import simpleqp_unquote, parse_attr_val, ms_timestamp

__all__ = ['Client']

log = logging.getLogger(__name__)

<<<<<<< HEAD
=======
TypeMap43 = {
    'entityBaseBean': Entity,
    'application': icat.entities.Application,
    'dataCollection': icat.entities.DataCollection,
    'dataCollectionDatafile': icat.entities.DataCollectionDatafile,
    'dataCollectionDataset': icat.entities.DataCollectionDataset,
    'dataCollectionParameter': icat.entities.DataCollectionParameter,
    'datafile': icat.entities.Datafile,
    'datafileFormat': icat.entities.DatafileFormat,
    'datafileParameter': icat.entities.DatafileParameter,
    'dataset': icat.entities.Dataset,
    'datasetParameter': icat.entities.DatasetParameter,
    'datasetType': icat.entities.DatasetType,
    'facility': icat.entities.Facility,
    'facilityCycle': icat.entities.FacilityCycle,
    'grouping': icat.entities.Group,
    'instrument': icat.entities.Instrument,
    'instrumentScientist': icat.entities.InstrumentScientist,
    'investigation': icat.entities.Investigation,
    'investigationInstrument': icat.entities.InvestigationInstrument,
    'investigationParameter': icat.entities.InvestigationParameter,
    'investigationType': icat.entities.InvestigationType,
    'investigationUser': icat.entities.InvestigationUser,
    'job': icat.entities.Job,
    'keyword': icat.entities.Keyword,
    'log': icat.entities.Log,
    'parameter': icat.entities.Parameter,
    'parameterType': icat.entities.ParameterType,
    'permissibleStringValue': icat.entities.PermissibleStringValue,
    'publicStep': icat.entities.PublicStep,
    'publication': icat.entities.Publication,
    'relatedDatafile': icat.entities.RelatedDatafile,
    'rule': icat.entities.Rule,
    'sample': icat.entities.Sample,
    'sampleParameter': icat.entities.SampleParameter,
    'sampleType': icat.entities.SampleType,
    'shift': icat.entities.Shift,
    'study': icat.entities.Study,
    'studyInvestigation': icat.entities.StudyInvestigation,
    'user': icat.entities.User,
    'userGroup': icat.entities.UserGroup,
    }
"""Map instance types defined in the WSDL to Python classes (ICAT 4.3.0)."""

TypeMap431 = TypeMap43.copy()
"""Map instance types defined in the WSDL to Python classes (ICAT 4.3.1)."""
TypeMap431.update( dataCollection = icat.entities.DataCollection431 )

TypeMap44 = TypeMap431.copy()
"""Map instance types defined in the WSDL to Python classes (ICAT 4.4.0)."""
TypeMap44.update( grouping = icat.entities.Group44, 
                  investigation = icat.entities.Investigation44, 
                  investigationGroup = icat.entities.InvestigationGroup, 
                  investigationUser = icat.entities.InvestigationUser44 )

TypeMap47 = TypeMap44.copy()
"""Map instance types defined in the WSDL to Python classes (ICAT 4.7.0)."""
del TypeMap47['log']
TypeMap47.update( dataCollection = icat.entities.DataCollection47,
                  user = icat.entities.User47 )

TypeMap410 = TypeMap47.copy()
"""Map instance types defined in the WSDL to Python classes (ICAT 4.10.0)."""
TypeMap410.update( instrument = icat.entities.Instrument410,
                   parameterType = icat.entities.ParameterType410,
                   sample = icat.entities.Sample410,
                   shift = icat.entities.Shift410,
                   study = icat.entities.Study410,
                   user = icat.entities.User410 )

>>>>>>> 03f4be17
def _complete_url(url, default_path="/ICATService/ICAT?wsdl"):
    if not url:
        return url
    o = urlparse.urlparse(url)
    if o.path or o.query:
        return url
    return "%s://%s%s" % (o.scheme, o.netloc, default_path)

class Client(suds.client.Client):
 
    """A client accessing an ICAT service.

    Client is a subclass of suds.client.Client and inherits most of
    its behavior.  It adds methods for the instantiation of ICAT
    entities and implementations of the ICAT API methods.
    """

    Register = {}
    """The register of all active clients."""

    AutoRefreshRemain = 30
    """Number of minutes to leave in the session before automatic refresh
    should be called.
    """

    @classmethod
    def cleanupall(cls):
        """Cleanup all class instances.

        Call :meth:`icat.client.Client.cleanup` on all registered
        class instances, e.g. on all clients that have not yet been
        cleaned up.
        """
        cl = list(cls.Register.values())
        for c in cl:
            c.cleanup()

    def _schedule_auto_refresh(self, t=None):
        now = time.time()
        if t == "never":
            # Schedule it very far in the future.  This is just to
            # make sure that self._next_refresh has a formally valid
            # value.
            year = 365.25 * 24 * 60 * 60 * 60
            self._next_refresh = now + year
        elif t:
            self._next_refresh = t
        else:
            wait = max(self.getRemainingMinutes() - self.AutoRefreshRemain, 0)
            self._next_refresh = now + 60*wait

    def __init__(self, url, **kwargs):

        """Initialize the client.

        Extend the inherited constructor.  Query the API version from
        the ICAT server and initialize the typemap accordingly.

        :param url: The URL for the WSDL.
        :type url: str
        :param kwargs: keyword arguments.
        :see: :class:`suds.options.Options` for the keyword arguments.
        """

        self.url = _complete_url(url)
        self.kwargs = dict(kwargs)

        idsurl = _complete_url(kwargs.pop('idsurl', None), default_path="/ids")

        sslverify = kwargs.pop('checkCert', True)
        cafile = kwargs.pop('caFile', None)
        capath = kwargs.pop('caPath', None)
        if 'sslContext' in kwargs:
            self.sslContext = kwargs.pop('sslContext')
        else:
            self.sslContext = create_ssl_context(sslverify, cafile, capath)

        proxy = kwargs.pop('proxy', {})
        kwargs['transport'] = HTTPSTransport(self.sslContext, proxy=proxy)
        super(Client, self).__init__(self.url, **kwargs)
        apiversion = self.getApiVersion()
        # Translate a version having a trailing '-SNAPSHOT' into
        # something that StrictVersion would accept.
        apiversion = re.sub(r'-SNAPSHOT$', 'a1', apiversion)
        self.apiversion = Version(apiversion)
        log.debug("Connect to %s, ICAT version %s", url, self.apiversion)

<<<<<<< HEAD
        if self.apiversion < '4.3':
            warn(ClientVersionWarning(self.apiversion, "too old"))
        self.entityInfoCache = {}
        self.typemap = getTypeMap(self)
=======
        # We need to use different TypeMaps depending on the ICAT
        # version.  Currently 4.2.* and 4.3.* are supported.  For
        # other versions, use the closest known TypeMap and hope for
        # the best.
        if self.apiversion < '4.3':
            warn(ClientVersionWarning(self.apiversion, "too old"))
        if self.apiversion <= '4.3.0':
            self.typemap = TypeMap43.copy()
        elif self.apiversion < '4.3.9':
            self.typemap = TypeMap431.copy()
        elif self.apiversion < '4.6.9':
            self.typemap = TypeMap44.copy()
        elif self.apiversion < '4.9.9':
            self.typemap = TypeMap47.copy()
        elif self.apiversion < '4.10.9':
            self.typemap = TypeMap410.copy()
        else:
            warn(ClientVersionWarning(self.apiversion, "too new"))
            self.typemap = TypeMap410.copy()

>>>>>>> 03f4be17
        self.ids = None
        self.sessionId = None
        self.autoLogout = True

        if idsurl:
            self.add_ids(idsurl)
        self._schedule_auto_refresh("never")
        self.Register[id(self)] = self

    def __del__(self):
        """Call :meth:`icat.client.Client.cleanup`."""
        self.cleanup()

    def cleanup(self):
        """Release resources allocated by the client.

        Logout from the active ICAT session (if
        :attr:`self.autoLogout` is :const:`True`).  The client should
        not be used any more after calling this method.
        """
        if id(self) in self.Register:
            if self.autoLogout:
                self.logout()
            del self.Register[id(self)]

    def add_ids(self, url, proxy=None):
        """Add the URL to an ICAT Data Service."""
        if proxy is None:
            proxy = self.options.proxy
        idsargs = {}
        if self.sessionId:
            idsargs['sessionId'] = self.sessionId
        idsargs['sslContext'] = self.sslContext
        if proxy:
            idsargs['proxy'] = proxy
        self.ids = IDSClient(url, **idsargs)

    def __setattr__(self, attr, value):
        super(Client, self).__setattr__(attr, value)
        if attr == 'sessionId' and self.ids:
            self.ids.sessionId = self.sessionId

    def clone(self):
        """Create a clone.

        Return a clone of the :class:`Client` object.  That is, a
        client that connects to the same ICAT server and has been
        created with the same kwargs.  The clone will be in the state
        as returned from the constructor.  In particular, it does not
        share the same session if this client object is logged in.

        :return: a clone of the client object.
        :rtype: :class:`Client`
        """
        Class = type(self)
        return Class(self.url, **self.kwargs)


    def new(self, obj, **kwargs):

        """Instantiate a new :class:`icat.entity.Entity` object.

        If obj is a string, take it as the name of an instance type.
        Create a new instance object of this type and lookup the class
        for the object in the :attr:`self.typemap` using this type
        name.  If obj is an instance object, look up its class name in
        the typemap to determine the class.  If obj is :const:`None`,
        do nothing and return :const:`None`.
        
        :param obj: either a Suds instance object, a name of an
            instance type, or :const:`None`.
        :type obj: :class:`suds.sudsobject.Object` or :class:`str`
        :param kwargs: attributes passed to the constructor of
            :class:`icat.entity.Entity`.
        :return: the new entity object or :const:`None`.
        :rtype: :class:`icat.entity.Entity`
        :raise EntityTypeError: if obj is neither a valid instance
            object, nor a valid name of an entity type, nor None.
        """

        if isinstance(obj, suds.sudsobject.Object):
            # obj is already an instance, use it right away
            instance = obj
            instancetype = instance.__class__.__name__
            try:
                Class = self.typemap[instancetype]
            except KeyError:
                raise EntityTypeError("Invalid instance type '%s'." 
                                      % instancetype)
        elif isinstance(obj, basestring):
            # obj is the name of an instance type, create the instance
            instancetype = obj
            try:
                Class = self.typemap[instancetype]
            except KeyError:
                raise EntityTypeError("Invalid instance type '%s'." 
                                      % instancetype)
            instance = self.factory.create(instancetype)
            # The factory creates a whole tree of dummy objects for
            # all relationships of the instance object and the
            # relationships of the related objects and so on.  These
            # dummy objects are of no use, discard them.
            for r in (Class.InstRel | Class.InstMRel):
                delattr(instance, r)
        elif obj is None:
            return None
        else:
            raise EntityTypeError("Invalid argument type '%s'." % type(obj))

        if Class is None:
            raise EntityTypeError("Instance type '%s' is not supported." 
                                  % instancetype)
        if Class.BeanName is None:
            raise EntityTypeError("Refuse to create an instance of "
                                  "abstract type '%s'." % instancetype)

        return Class(self, instance, **kwargs)

    def getEntityClass(self, name):
        """Return the Entity class corresponding to a BeanName.
        """
        for c in self.typemap.values():
            if name == c.BeanName:
                return c
        else:
            raise EntityTypeError("Invalid entity type '%s'." % name)

    def getEntity(self, obj):
        """Get the corresponding :class:`icat.entity.Entity` for an object.

        If obj is a Suds instance object, create a new object with
        :meth:`icat.client.Client.new`.  Otherwise do nothing and
        return obj unchanged.
        
        :param obj: either a Suds instance object or anything.
        :type obj: :class:`suds.sudsobject.Object` or any type
        :return: the new entity object or obj.
        :rtype: :class:`icat.entity.Entity` or any type
        """
        if isinstance(obj, suds.sudsobject.Object):
            return self.new(obj)
        else:
            return obj

    # ==================== ICAT API methods ====================

    def login(self, auth, credentials):
        self.logout()
        cred = self.factory.create("credentials")
        for k in credentials:
            cred.entry.append({ 'key': k, 'value': credentials[k] })
        try:
            self.sessionId = self.service.login(auth, cred)
        except suds.WebFault as e:
            raise translateError(e)
        self._schedule_auto_refresh()
        return self.sessionId

    def logout(self):
        if self.sessionId:
            try:
                try:
                    self.service.logout(self.sessionId)
                except suds.WebFault as e:
                    raise translateError(e)
                finally:
                    self.sessionId = None
            except ICATSessionError:
                # silently ignore ICATSessionError, e.g. an expired session.
                pass

    def create(self, bean):
        if getattr(bean, 'validate', None):
            bean.validate()
        try:
            return self.service.create(self.sessionId, Entity.getInstance(bean))
        except suds.WebFault as e:
            raise translateError(e)

    def createMany(self, beans):
        for b in beans:
            if getattr(b, 'validate', None):
                b.validate()
        try:
            return self.service.createMany(self.sessionId, Entity.getInstances(beans))
        except suds.WebFault as e:
            raise translateError(e)

    def delete(self, bean):
        try:
            self.service.delete(self.sessionId, Entity.getInstance(bean))
        except suds.WebFault as e:
            raise translateError(e)

    def deleteMany(self, beans):
        try:
            self.service.deleteMany(self.sessionId, Entity.getInstances(beans))
        except suds.WebFault as e:
            raise translateError(e)

    def get(self, query, primaryKey):
        try:
            instance = self.service.get(self.sessionId, 
                                        unicode(query), primaryKey)
            return self.getEntity(instance)
        except suds.WebFault as e:
            raise translateError(e)

    def getApiVersion(self):
        try:
            return self.service.getApiVersion()
        except suds.WebFault as e:
            raise translateError(e)

    def getAuthenticatorInfo(self):
        try:
            return self.service.getAuthenticatorInfo()
        except suds.WebFault as e:
            raise translateError(e)
        except suds.MethodNotFound as e:
            if self.apiversion < '4.9':
                raise VersionMethodError("getAuthenticatorInfo", 
                                         self.apiversion)
            else:
                raise

    def getEntityInfo(self, beanName):
        if self.entityInfoCache and beanName in self.entityInfoCache:
            return self.entityInfoCache[beanName]
        try:
            info = self.service.getEntityInfo(beanName)
        except suds.WebFault as e:
            raise translateError(e)
        if isinstance(self.entityInfoCache, dict):
            self.entityInfoCache[beanName] = info
        return info

    def getEntityNames(self):
        try:
            return self.service.getEntityNames()
        except suds.WebFault as e:
            raise translateError(e)

    def getProperties(self):
        try:
            return self.service.getProperties(self.sessionId)
        except suds.WebFault as e:
            raise translateError(e)

    def getRemainingMinutes(self):
        try:
            return self.service.getRemainingMinutes(self.sessionId)
        except suds.WebFault as e:
            raise translateError(e)

    def getUserName(self):
        try:
            return self.service.getUserName(self.sessionId)
        except suds.WebFault as e:
            raise translateError(e)

    def getVersion(self):
        try:
            return self.service.getVersion()
        except suds.WebFault as e:
            raise translateError(e)
        except suds.MethodNotFound as e:
            return self.getApiVersion()

    def isAccessAllowed(self, bean, accessType):
        try:
            return self.service.isAccessAllowed(self.sessionId, Entity.getInstance(bean), accessType)
        except suds.WebFault as e:
            raise translateError(e)

    def refresh(self):
        try:
            self.service.refresh(self.sessionId)
        except suds.WebFault as e:
            raise translateError(e)

    def search(self, query):
        try:
            instances = self.service.search(self.sessionId, unicode(query))
            return map(lambda i: self.getEntity(i), instances)
        except suds.WebFault as e:
            raise translateError(e)

    def update(self, bean):
        try:
            self.service.update(self.sessionId, Entity.getInstance(bean))
        except suds.WebFault as e:
            raise translateError(e)


    # =================== custom API methods ===================

    def autoRefresh(self):
        """Call :meth:`icat.client.Client.refresh` only if needed.

        Call :meth:`icat.client.Client.refresh` if less then
        :attr:`self.AutoRefreshRemain` minutes remain in the current
        session.  Do not make any client calls if not.  This method is
        supposed to be very cheap if enough time remains in the
        session so that it may be called often in a loop without
        causing too much needless load.
        """
        if time.time() > self._next_refresh:
            self.refresh()
            self._schedule_auto_refresh()

    def assertedSearch(self, query, assertmin=1, assertmax=1):
        """Search with an assertion on the result.

        Perform a search and verify that the number of items found
        lies within the bounds of assertmin and assertmax.  Raise an
        error if this assertion fails.

        :param query: the search query.
        :type query: :class:`icat.query.Query` or :class:`str`
        :param assertmin: minimum number of expected results.
        :type assertmin: :class:`int`
        :param assertmax: maximum number of expected results.  A value
            of :const:`None` is treated as infinity.
        :type assertmax: :class:`int`
        :return: search result.
        :rtype: :class:`list`
        :raise ValueError: in case of inconsistent arguments.
        :raise SearchAssertionError: if the assertion on the number of
            results fails.
        :raise ICATError: in case of exceptions raised by the ICAT
            server.
        """
        if assertmax is not None and assertmin > assertmax:
            raise ValueError("Minimum (%d) is larger then maximum (%d)."
                             % (assertmin, assertmax))
        result = self.search(query)
        num = len(result)
        if num >= assertmin and (assertmax is None or num <= assertmax):
            return result
        else:
            raise SearchAssertionError(query, assertmin, assertmax, num)

    def searchChunked(self, query, skip=0, count=None, chunksize=100):
        """Search the ICAT server.

        Call the ICAT :meth:`icat.client.Client.search` API method,
        limiting the number of results in each call and repeat the
        call as often as needed to retrieve all the results.

        This can be used as a drop in replacement for the search API
        method most of the times.  It avoids the error if the number
        of items in the result exceeds the limit imposed by the ICAT
        server.  There are a few subtle differences though: the query
        must not contain a LIMIT clause (use the skip and count
        arguments instead) and should contain an ORDER BY clause.  The
        return value is an iterator over the items in the search
        result rather then a list.  The individual search calls are
        done lazily, e.g. they are not done until needed to yield the
        next item from the iterator.

        .. note::
            The result may be defective (omissions, duplicates) if the
            content in the ICAT server changes between individual
            search calls in a way that would affect the result.  It is
            a common mistake when looping over items returned from
            this method to have code with side effects on the search
            result in the body of the loop.  Example:

            .. code-block:: python

                # Mark all datasets as complete
                # This will *not* work as expected!
                query = Query(client, "Dataset", conditions={
                    "complete": "= False"
                }, includes="1", order=["id"])
                for ds in client.searchChunked(query):
                    ds.complete = True
                    ds.update()

            This should rather be formulated as:

            .. code-block:: python

                # Mark all datasets as complete
                # This version works!
                query = Query(client, "Dataset", includes="1", order=["id"])
                for ds in client.searchChunked(query):
                    if not ds.complete:
                        continue
                    ds.complete = True
                    ds.update()

        :param query: the search query.
        :type query: :class:`icat.query.Query` or :class:`str`
        :param skip: offset from within the full list of available results.
        :type skip: :class:`int`
        :param count: maximum number of items to return.  A value of
            :const:`None` means no limit.
        :type count: :class:`int`
        :param chunksize: number of items to query in each search
            call.  This is an internal tuning parameter and does not
            affect the result.
        :type chunksize: :class:`int`
        :return: a generator that iterates over the items in the
            search result.
        :rtype: generator
        """
        if isinstance(query, Query):
            query = unicode(query)
        query = query.replace('%', '%%')
        if query.startswith("SELECT"):
            query += " LIMIT %d, %d"
        else:
            query = "%d, %d " + query
        if chunksize < 2:
            chunksize = 2
        delivered = 0
        while True:
            if count is not None and count - delivered < chunksize:
                chunksize = count - delivered
            if chunksize == 0:
                break
            items = self.search(query % (skip, chunksize))
            skip += chunksize
            for o in items:
                yield o
                delivered += 1
            if len(items) < chunksize:
                break

    def searchUniqueKey(self, key, objindex=None):
        """Search the object that belongs to a unique key.

        This is in a sense the inverse method to
        :meth:`icat.entity.Entity.getUniqueKey`, the key must
        previously have been generated by it.  This method searches
        the Entity object that the key has been generated for from the
        server.

        if objindex is not :const:`None`, it is used as a cache of
        previously retrieved objects.  It must be a dict that maps
        keys to Entity objects.  The object retrieved by this method
        call will be added to this index.

        :param key: the unique key of the object to search for.
        :type key: :class:`str`
        :param objindex: cache of Entity objects.
        :type objindex: :class:`dict`
        :return: the object corresponding to the key.
        :rtype: :class:`icat.entity.Entity`
        :raise SearchResultError: if the object has not been found.
        :raise ValueError: if the key is not well formed.
        """

        if objindex is not None and key in objindex:
            return objindex[key]
        us = key.index('_')
        beanname = key[:us]
        av = parse_attr_val(key[us+1:])
        info = self.getEntityInfo(beanname)
        query = Query(self, beanname)
        for f in info.fields:
            if f.name in av.keys():
                attr = f.name
                if f.relType == "ATTRIBUTE":
                    cond = "= '%s'" % simpleqp_unquote(av[attr])
                    query.addConditions({attr:cond})
                elif f.relType == "ONE":
                    rk = str("%s_%s" % (f.type, av[attr]))
                    ro = self.searchUniqueKey(rk, objindex)
                    query.addConditions({"%s.id" % attr:"= %d" % ro.id})
                else:
                    raise ValueError("malformed '%s': invalid attribute '%s'" 
                                     % (key, attr))
        obj = self.assertedSearch(query)[0]
        if objindex is not None:
            objindex[key] = obj
        return obj

    def searchMatching(self, obj, includes=None):
        """Search the matching object.

        Search the object from the ICAT server that matches the given
        object in the uniqueness constraint.

        >>> dataset = client.new("dataset", investigation=inv, name=dsname)
        >>> dataset = client.searchMatching(dataset)
        >>> dataset.id
        172383L

        :param obj: an entity object having the attrinutes for the
            uniqueness constraint set accordingly.
        :type obj: :class:`icat.entity.Entity`
        :param includes: list of related objects to add to the INCLUDE
            clause of the search query.
            See :meth:`icat.query.Query.addIncludes` for details.
        :type includes: iterable of :class:`str`
        :return: the corresponding object.
        :rtype: :class:`icat.entity.Entity`
        :raise SearchResultError: if the object has not been found.
        :raise ValueError: if the object's class does not have a
            uniqueness constraint or if any attribute needed for the
            constraint is not set.
        """
        if 'id' in obj.Constraint:
            raise ValueError("%s does not have a uniqueness constraint.")
        query = Query(self, obj.BeanName, includes=includes)
        for a in obj.Constraint:
            v = getattr(obj, a)
            if v is None:
                raise ValueError("%s is not set" % a)
            if a in obj.InstAttr:
                query.addConditions({a: "= '%s'" % v})
            elif a in obj.InstRel:
                query.addConditions({"%s.id" % a: "= %d" % v.id})
            else:
                raise InternalError("Invalid constraint '%s' in %s."
                                    % (a, obj.BeanName))
        return self.assertedSearch(query)[0]

    def createUser(self, name, search=False, **kwargs):
        """Search a user by name or Create a new user.

        If search is :const:`True` search a user by the given name.  If
        search is :const:`False` or no user is found, create a new user.

        :param name: username.
        :type name: :class:`str`
        :param search: flag whether a user should be searched first.
        :type search: :class:`bool`
        :param kwargs: attributes of the user passed to `new`.
        :return: the user.
        :rtype: :class:`icat.entity.Entity`
        """
        if search:
            users = self.search("User[name='%s']" % name)
            if len(users): 
                log.info("User: '%s' already exists", name)
                return users[0]

        log.info("User: creating '%s'", name)
        u = self.new("user", name=name, **kwargs)
        u.create()
        return u

    def createGroup(self, name, users=()):
        """Create a group and add users to it.

        :param name: the name of the group.
        :type name: :class:`str`
        :param users: a list of users.
        :type users: :class:`list` of :class:`icat.entity.Entity`
        :return: the group.
        :rtype: :class:`icat.entity.Entity`
        """
        log.info("Group: creating '%s'", name)
        g = self.new("grouping", name=name)
        g.create()
        g.addUsers(users)
        return g

    def createRules(self, crudFlags, what, group=None):
        """Create access rules.

        :param crudFlags: access mode.
        :type crudFlags: :class:`str`
        :param what: list of items subject to the rule.  The items
            must be either ICAT search expression strings or
            :class:`icat.query.Query` objects.
        :type what: :class:`list`
        :param group: the group that should be granted access or
            :const:`None` for everybody.
        :type group: :class:`icat.entity.Entity`
        :return: list of the ids of the created rules.
        :rtype: :class:`list` of :class:`long`
        """
        if group:
            log.info("Rule: adding %s permissions for group '%s'", 
                     crudFlags, group.name)
        else:
            log.info("Rule: adding %s permissions for anybody", crudFlags)

        rules = []
        for w in what:
            r = self.new("rule", 
                         crudFlags=crudFlags, what=unicode(w), grouping=group)
            rules.append(r)
        return self.createMany(rules)


    # =================== custom IDS methods ===================

    def putData(self, infile, datafile):
        """Upload a datafile to IDS.

        The content of the file to upload is read from `infile`,
        either directly if it is an open file, or a file by that named
        will be opened for reading.

        The `datafile` object must be initialized but not yet created
        at the ICAT server.  It will be created by the IDS.  The ids
        of the Dataset and the DatafileFormat as well as the
        attributes description, doi, datafileCreateTime, and
        datafileModTime will be taken from `datafile`.  If
        datafileModTime is not set, the method will try to
        :func:`os.fstat` `infile` and use the last modification time
        from the file system, if available.  If datafileCreateTime is
        not set, it will be set to datafileModTime.

        Note that only the attributes datafileFormat, dataset,
        description, doi, datafileCreateTime, and datafileModTime of
        `datafile` will be taken into account as described above.  All
        other attributes are ignored and the Datafile object created
        in the ICAT server might end up with different values for
        those other attribues.

        :param infile: either a file opened for reading or a file name.
        :type infile: :class:`file` or :class:`str`
        :param datafile: A Datafile object.
        :type datafile: :class:`icat.entity.Entity`
        :return: The Datafile object created by IDS.
        :rtype: :class:`icat.entity.Entity`
        """

        if not self.ids:
            raise RuntimeError("no IDS.")
        if not datafile.name:
            raise ValueError("datafile.name is not set.")
        if not datafile.dataset or not datafile.dataset.id:
            raise ValueError("datafile.dataset is not set.")
        if not datafile.datafileFormat or not datafile.datafileFormat.id:
            raise ValueError("datafile.datafileFormat is not set.")

        if not hasattr(infile, 'read'):
            if isinstance(infile, basestring):
                # We got a file name as infile.  Open the file and
                # recursively call the method again with the open file
                # as argument.  This is the easiest way to guarantee
                # that the file will finally get closed also in case
                # of errors.
                with open(infile, 'rb') as f:
                    return self.putData(f, datafile)
            else:
                raise TypeError("invalid infile type '%s': "
                                "must either be a file or a file name." % 
                                type(infile))

        modTime = ms_timestamp(datafile.datafileModTime)
        if not modTime:
            try:
                # Try our best to get the mtime from the fileno, but
                # don't bother if this doesn't work, e.g. if it cannot
                # be fstated.  Note that fstat() yields seconds since
                # epoch as float, while IDS expects milliseconds since
                # epoch as int.
                modTime = int(1000*os.fstat(infile.fileno()).st_mtime)
            except:
                pass
        createTime = ms_timestamp(datafile.datafileCreateTime)
        if not createTime:
            createTime = modTime

        dfid = self.ids.put(infile, datafile.name, 
                            datafile.dataset.id, datafile.datafileFormat.id, 
                            datafile.description, datafile.doi, 
                            createTime, modTime)
        return self.get(datafile.BeanName, dfid)

    def getData(self, objs, compressFlag=False, zipFlag=False, outname=None, 
                offset=0):
        """Retrieve the requested data from IDS.

        The data objects to retrieve are given in objs.  This can be
        any combination of single Datafiles, Datasets, or complete
        Investigations.

        :param objs: either a dict having some of the keys
            `investigationIds`, `datasetIds`, and `datafileIds`
            with a list of object ids as value respectively, or a list
            of entity objects, or a data selection.
        :type objs: :class:`dict`, :class:`list` of
            :class:`icat.entity.Entity`, or
            :class:`icat.ids.DataSelection`
        :param compressFlag: flag whether to use a zip format with an
            implementation defined compression level, otherwise use no
            (or minimal) compression.
        :type compressFlag: :class:`bool`
        :param zipFlag: flag whether return a single datafile in zip
            format.  For multiple files zip format is always used.
        :type zipFlag: :class:`bool`
        :param outname: the preferred name for the downloaded file to
            specify in the Content-Disposition header.
        :type outname: :class:`str`
        :param offset: if larger then zero, add Range header to the
            HTTP request with the indicated bytes offset.
        :type offset: :class:`int`
        :return: a file-like object as returned by
            :meth:`urllib2.OpenerDirector.open`.
        """
        if not self.ids:
            raise RuntimeError("no IDS.")
        if not isinstance(objs, DataSelection):
            objs = DataSelection(objs)
        return self.ids.getData(objs, compressFlag, zipFlag, outname, offset)

    def getDataUrl(self, objs, compressFlag=False, zipFlag=False, outname=None):
        """Get the URL to retrieve the requested data from IDS.

        The data objects to retrieve are given in objs.  This can be
        any combination of single Datafiles, Datasets, or complete
        Investigations.

        Note that the URL contains the session id of the current ICAT
        session.  It will become invalid if the client logs out.

        :param objs: either a dict having some of the keys
            `investigationIds`, `datasetIds`, and `datafileIds`
            with a list of object ids as value respectively, or a list
            of entity objects, or a data selection.
        :type objs: :class:`dict`, :class:`list` of
            :class:`icat.entity.Entity`, or
            :class:`icat.ids.DataSelection`
        :param compressFlag: flag whether to use a zip format with an
            implementation defined compression level, otherwise use no
            (or minimal) compression.
        :type compressFlag: :class:`bool`
        :param zipFlag: flag whether return a single datafile in zip
            format.  For multiple files zip format is always used.
        :type zipFlag: :class:`bool`
        :param outname: the preferred name for the downloaded file to
            specify in the Content-Disposition header.
        :type outname: :class:`str`
        :return: the URL for tha data at the IDS.
        :rtype: :class:`str`
        """
        if not self.ids:
            raise RuntimeError("no IDS.")
        if not isinstance(objs, DataSelection):
            objs = DataSelection(objs)
        return self.ids.getDataUrl(objs, compressFlag, zipFlag, outname)

    def prepareData(self, objs, compressFlag=False, zipFlag=False):
        """Prepare data at IDS to be retrieved in subsequent calls.

        The data objects to retrieve are given in objs.  This can be
        any combination of single Datafiles, Datasets, or complete
        Investigations.

        :param objs: either a dict having some of the keys
            `investigationIds`, `datasetIds`, and `datafileIds`
            with a list of object ids as value respectively, or a list
            of entity objects, or a data selection.
        :type objs: :class:`dict`, :class:`list` of
            :class:`icat.entity.Entity`, or
            :class:`icat.ids.DataSelection`
        :param compressFlag: flag whether to use a zip format with an
            implementation defined compression level, otherwise use no
            (or minimal) compression.
        :type compressFlag: :class:`bool`
        :param zipFlag: flag whether return a single datafile in zip
            format.  For multiple files zip format is always used.
        :type zipFlag: :class:`bool`
        :return: `preparedId`, an opaque string which may be used as an
            argument to :meth:`icat.client.Client.isDataPrepared` and
            :meth:`icat.client.Client.getPreparedData` calls.
        :rtype: :class:`str`
        """
        if not self.ids:
            raise RuntimeError("no IDS.")
        if not isinstance(objs, DataSelection):
            objs = DataSelection(objs)
        return self.ids.prepareData(objs, compressFlag, zipFlag)

    def isDataPrepared(self, preparedId):
        """Check if prepared data is ready at IDS.

        :param preparedId: the id returned by
            :meth:`icat.client.Client.prepareData`.
        :type preparedId: :class:`str`
        :return: :const:`True` if the data is ready, otherwise :const:`False`.
        :rtype: :class:`bool`
        """
        if not self.ids:
            raise RuntimeError("no IDS.")
        return self.ids.isPrepared(preparedId)

    def getPreparedData(self, preparedId, outname=None, offset=0):
        """Retrieve prepared data from IDS.

        :param preparedId: the id returned by
            :meth:`icat.client.Client.prepareData`.
        :type preparedId: :class:`str`
        :param outname: the preferred name for the downloaded file to
            specify in the Content-Disposition header.
        :type outname: :class:`str`
        :param offset: if larger then zero, add Range header to the
            HTTP request with the indicated bytes offset.
        :type offset: :class:`int`
        :return: a file-like object as returned by
            :meth:`urllib2.OpenerDirector.open`.
        """
        if not self.ids:
            raise RuntimeError("no IDS.")
        return self.ids.getPreparedData(preparedId, outname, offset)

    def getPreparedDataUrl(self, preparedId, outname=None):
        """Get the URL to retrieve prepared data from IDS.

        :param preparedId: the id returned by
            :meth:`icat.client.Client.prepareData`.
        :type preparedId: :class:`str`
        :param outname: the preferred name for the downloaded file to
            specify in the Content-Disposition header.
        :type outname: :class:`str`
        :return: the URL for tha data at the IDS.
        :rtype: :class:`str`
        """
        if not self.ids:
            raise RuntimeError("no IDS.")
        return self.ids.getPreparedDataUrl(preparedId, outname)

    def deleteData(self, objs):
        """Delete data from IDS.

        The data objects to delete are given in objs.  This can be
        any combination of single Datafiles, Datasets, or complete
        Investigations.

        :param objs: either a dict having some of the keys
            `investigationIds`, `datasetIds`, and `datafileIds`
            with a list of object ids as value respectively, or a list
            of entity objects, or a data selection.
        :type objs: :class:`dict`, :class:`list` of
            :class:`icat.entity.Entity`, or
            :class:`icat.ids.DataSelection`
        """
        if not self.ids:
            raise RuntimeError("no IDS.")
        if not isinstance(objs, DataSelection):
            objs = DataSelection(objs)
        self.ids.delete(objs)


atexit.register(Client.cleanupall)<|MERGE_RESOLUTION|>--- conflicted
+++ resolved
@@ -28,79 +28,6 @@
 
 log = logging.getLogger(__name__)
 
-<<<<<<< HEAD
-=======
-TypeMap43 = {
-    'entityBaseBean': Entity,
-    'application': icat.entities.Application,
-    'dataCollection': icat.entities.DataCollection,
-    'dataCollectionDatafile': icat.entities.DataCollectionDatafile,
-    'dataCollectionDataset': icat.entities.DataCollectionDataset,
-    'dataCollectionParameter': icat.entities.DataCollectionParameter,
-    'datafile': icat.entities.Datafile,
-    'datafileFormat': icat.entities.DatafileFormat,
-    'datafileParameter': icat.entities.DatafileParameter,
-    'dataset': icat.entities.Dataset,
-    'datasetParameter': icat.entities.DatasetParameter,
-    'datasetType': icat.entities.DatasetType,
-    'facility': icat.entities.Facility,
-    'facilityCycle': icat.entities.FacilityCycle,
-    'grouping': icat.entities.Group,
-    'instrument': icat.entities.Instrument,
-    'instrumentScientist': icat.entities.InstrumentScientist,
-    'investigation': icat.entities.Investigation,
-    'investigationInstrument': icat.entities.InvestigationInstrument,
-    'investigationParameter': icat.entities.InvestigationParameter,
-    'investigationType': icat.entities.InvestigationType,
-    'investigationUser': icat.entities.InvestigationUser,
-    'job': icat.entities.Job,
-    'keyword': icat.entities.Keyword,
-    'log': icat.entities.Log,
-    'parameter': icat.entities.Parameter,
-    'parameterType': icat.entities.ParameterType,
-    'permissibleStringValue': icat.entities.PermissibleStringValue,
-    'publicStep': icat.entities.PublicStep,
-    'publication': icat.entities.Publication,
-    'relatedDatafile': icat.entities.RelatedDatafile,
-    'rule': icat.entities.Rule,
-    'sample': icat.entities.Sample,
-    'sampleParameter': icat.entities.SampleParameter,
-    'sampleType': icat.entities.SampleType,
-    'shift': icat.entities.Shift,
-    'study': icat.entities.Study,
-    'studyInvestigation': icat.entities.StudyInvestigation,
-    'user': icat.entities.User,
-    'userGroup': icat.entities.UserGroup,
-    }
-"""Map instance types defined in the WSDL to Python classes (ICAT 4.3.0)."""
-
-TypeMap431 = TypeMap43.copy()
-"""Map instance types defined in the WSDL to Python classes (ICAT 4.3.1)."""
-TypeMap431.update( dataCollection = icat.entities.DataCollection431 )
-
-TypeMap44 = TypeMap431.copy()
-"""Map instance types defined in the WSDL to Python classes (ICAT 4.4.0)."""
-TypeMap44.update( grouping = icat.entities.Group44, 
-                  investigation = icat.entities.Investigation44, 
-                  investigationGroup = icat.entities.InvestigationGroup, 
-                  investigationUser = icat.entities.InvestigationUser44 )
-
-TypeMap47 = TypeMap44.copy()
-"""Map instance types defined in the WSDL to Python classes (ICAT 4.7.0)."""
-del TypeMap47['log']
-TypeMap47.update( dataCollection = icat.entities.DataCollection47,
-                  user = icat.entities.User47 )
-
-TypeMap410 = TypeMap47.copy()
-"""Map instance types defined in the WSDL to Python classes (ICAT 4.10.0)."""
-TypeMap410.update( instrument = icat.entities.Instrument410,
-                   parameterType = icat.entities.ParameterType410,
-                   sample = icat.entities.Sample410,
-                   shift = icat.entities.Shift410,
-                   study = icat.entities.Study410,
-                   user = icat.entities.User410 )
-
->>>>>>> 03f4be17
 def _complete_url(url, default_path="/ICATService/ICAT?wsdl"):
     if not url:
         return url
@@ -188,33 +115,10 @@
         self.apiversion = Version(apiversion)
         log.debug("Connect to %s, ICAT version %s", url, self.apiversion)
 
-<<<<<<< HEAD
         if self.apiversion < '4.3':
             warn(ClientVersionWarning(self.apiversion, "too old"))
         self.entityInfoCache = {}
         self.typemap = getTypeMap(self)
-=======
-        # We need to use different TypeMaps depending on the ICAT
-        # version.  Currently 4.2.* and 4.3.* are supported.  For
-        # other versions, use the closest known TypeMap and hope for
-        # the best.
-        if self.apiversion < '4.3':
-            warn(ClientVersionWarning(self.apiversion, "too old"))
-        if self.apiversion <= '4.3.0':
-            self.typemap = TypeMap43.copy()
-        elif self.apiversion < '4.3.9':
-            self.typemap = TypeMap431.copy()
-        elif self.apiversion < '4.6.9':
-            self.typemap = TypeMap44.copy()
-        elif self.apiversion < '4.9.9':
-            self.typemap = TypeMap47.copy()
-        elif self.apiversion < '4.10.9':
-            self.typemap = TypeMap410.copy()
-        else:
-            warn(ClientVersionWarning(self.apiversion, "too new"))
-            self.typemap = TypeMap410.copy()
-
->>>>>>> 03f4be17
         self.ids = None
         self.sessionId = None
         self.autoLogout = True
