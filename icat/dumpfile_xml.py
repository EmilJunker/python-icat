--- conflicted
+++ resolved
@@ -164,13 +164,8 @@
         etree.SubElement(head, "apiversion").text = str(self.client.apiversion)
         etree.SubElement(head, "generator").text = ("icatdump (python-icat %s)" 
                                                     % icat.__version__)
-<<<<<<< HEAD
         self.outfile.write("""<?xml version="1.0" encoding="utf-8"?>
-<icatdump>
-=======
-        self.outfile.write(b"""<?xml version="1.0" encoding="utf-8"?>
 <icatdata>
->>>>>>> fb9a2e8b
 """)
         self.outfile.write(etree.tostring(head, pretty_print=True))
 
@@ -193,11 +188,7 @@
     def finalize(self):
         """Finalize the dump file."""
         self.startdata()
-<<<<<<< HEAD
-        self.outfile.write("</icatdump>\n")
-=======
-        self.outfile.write(b"</icatdata>\n")
->>>>>>> fb9a2e8b
+        self.outfile.write("</icatdata>\n")
         self.outfile.close()
 
 
