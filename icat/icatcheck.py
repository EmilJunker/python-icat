"""Check the compatibility of the client with the ICAT server.

**Note**: This module provides tests to check the compatibility of the
client with the WSDL description got from the ICAT server.  It is
mainly useful for the package maintainer.
"""

import re
import logging
from icat.entity import Entity
import icat.exception
from icat.exception import *

__all__ = ['ICATChecker']

log = logging.getLogger(__name__)


class EntityInfo(object):
    """Provide informations on an entity defined in the server."""

    def __init__(self, name, client):
        super(EntityInfo, self).__init__()
        self.name = name
        self.beanname = self.guessbeanname()
        self.info = client.getEntityInfo(self.beanname)
        self.classname = self.beanname

    def guessbeanname(self):
        """Guess the bean name from a WSDL type.

        Assume the bean name is equal to the type having the first
        letter capitalized.
        """
        t = self.name
        return t[0].upper() + t[1:]

    def getconstraint(self):
        """Return the constraint."""
        try:
            cl = [str(f) for f in self.info.constraints[0].fieldNames]
        except AttributeError:
            cl = ['id']
        return tuple(cl)

    def getfieldnames(self, relType=None):
        """Return the names of certain fields in the entity info."""
        if relType is None:
            names = [str(f.name) for f in self.info.fields]
        else:
            names = [str(f.name) for f in self.info.fields \
                         if f.relType == relType]
        return frozenset(names)

    def getattrs(self):
        """Return the attributes (relType == ATTRIBUTE)."""
        # ICAT 4.5.0 also lists the meta attributes as attributes in
        # the entity info.  Need to remove them here, as they should
        # not be added to InstAttr.
        return self.getfieldnames('ATTRIBUTE') - Entity.MetaAttr

    def getrelations(self):
        """Return the many to one relations (relType == ONE)."""
        return self.getfieldnames('ONE')

    def getmanyrelations(self):
        """Return the one to many relations (relType == MANY)."""
        return self.getfieldnames('MANY')

    def _cmpattrs(self, infoattrs, entityattrs, cname, typestr):
        """Helper for check()."""
        nwarn = 0
        missing = infoattrs - entityattrs
        if missing:
            log.warning("%s: missing %s: %s", cname, typestr, list(missing))
            nwarn += 1
        spurious = entityattrs - infoattrs
        if spurious:
            log.warning("%s: spurious %s: %s", cname, typestr, list(spurious))
            nwarn += 1
        return nwarn

    def check(self, entity):
        """Check whether the entity is consistent with this entity info.

        The entity is supposed to be a subclass of Entity.  Report any
        abnormalities as warnings to the logger.  Return the number of
        warnings emitted.
        """

        nwarn = 0

        if entity is None:
            return nwarn

        if not issubclass(entity, Entity):
            raise TypeError("invalid argument %s, expect subclass of Entity" % 
                            entity)
        cname = entity.__name__

        beanname = self.beanname
        if entity.BeanName is not None and entity.BeanName != beanname:
            log.warning("%s: wrong BeanName '%s', should be '%s'", 
                        cname, entity.BeanName, beanname)
            nwarn += 1

        constraint = self.getconstraint()
        if entity.Constraint != constraint:
            log.warning("%s: wrong Constraint '%s', should be '%s'", 
                        cname, entity.Constraint, constraint)
            nwarn += 1

        nwarn += self._cmpattrs(self.getattrs(), entity.InstAttr, 
                                cname, "attributes")
        nwarn += self._cmpattrs(self.getrelations(), entity.InstRel, 
                                cname, "many to one relations")
        nwarn += self._cmpattrs(self.getmanyrelations(), entity.InstMRel, 
                                cname, "one to many relations")

        return nwarn


    def pythonsrc(self, baseclass=None):
        """Generate Python source code that matches this entity info."""

        classname = self.classname
        baseclassname = 'object'
        classcomment = getattr(self.info, 'classComment', None)
        beanname = self.beanname
        addbeanname = True
        constraint = self.getconstraint()
        attrs = self.getattrs()
        rels = self.getrelations()
        mrels = self.getmanyrelations()

        if baseclass is not None and baseclass is not self:
            baseclassname = baseclass.classname
            if beanname == baseclass.beanname:
                addbeanname = False
            if constraint == baseclass.getconstraint():
                constraint = None
            if attrs == baseclass.getattrs():
                attrs = None
            if rels == baseclass.getrelations():
                rels = None
            if mrels == baseclass.getmanyrelations():
                mrels = None

        src = "class %s(%s):\n" % (classname, baseclassname)
        if classcomment:
            src += "    \"\"\"%s\"\"\"\n" % (classcomment)
        if addbeanname:
            src += "    BeanName = %s\n" % (repr(beanname))
        if constraint is not None:
            src += "    Constraint = %s\n" % (repr(constraint))
        if attrs is not None:
            src += "    InstAttr = %s\n" % (attrs)
        if rels is not None:
            src += "    InstRel = %s\n" % (rels)
        if mrels is not None:
            src += "    InstMRel = %s\n" % (mrels)
        src += "\n"

        return src


class ICATChecker(object):
    """Provide checks for the ICAT schema from a given server.

    Check that the entities defined in the ICAT client are in sync
    with the WSDL schema got from the ICAT server.
    """

    def __init__(self, client):
        super(ICATChecker, self).__init__()
        self.client = client
        try:
            sdl = client.sd
        except AttributeError:
            raise TypeError("No ServiceDefinition found on client.")
        if len(sdl) == 1:
            self.sd = sdl[0]
        else:
            raise ValueError("Expected the client to have one ServiceDefinition")
        self.schema = self.getentities()


    def gettypes(self):
        """Return a list of the types defined in the WSDL."""
        return [str(self.sd.xlate(t[0])) for t in self.sd.types]

    def getentities(self):
        """Search for entities defined at the server.

        Return a dict with type names as keys and EntityInfo objects
        as values.
        """
        entities = {}

        # The following will create lots of errors in suds.client, one
        # for every type that is not an entity.  Disable their logger
        # temporarily to avoid cluttering the log.
        sudslog = logging.getLogger('suds.client')
        sudssav = sudslog.disabled
        sudslog.disabled = True
        for t in self.gettypes():
            try:
                info = EntityInfo(t, self.client)
            except ICATError:
                continue
            entities[t] = info
        sudslog.disabled = sudssav

        return entities


    def check(self):
        """Check consistency of the ICAT client with the server schema.

        Report any abnormalities as warnings to the logger.  Returns
        the number of warnings emitted.
        """

        nwarn = 0

        # Check that the set of entity types is the same as in the
        # schema.
        schemanames = set(self.schema.keys())
        clientnames = set(self.client.typemap.keys())
        missing = schemanames - clientnames
        if missing:
            log.warning("missing entities: %s", list(missing))
            nwarn += 1
        spurious = clientnames - schemanames
        if spurious:
            log.warning("spurious entities: %s", list(spurious))
            nwarn += 1

        # For each entity type, check that its definition is
        # consistent with the schema.
        for n in schemanames & clientnames:
            log.debug("checking entity type %s ...", n)
            nwarn += self.schema[n].check(self.client.typemap[n])

        # Check that the ICAT exception types correspond to the
        # icatExceptionType as defined in the schema.
        icatExceptionType = self.client.factory.create('icatExceptionType')
        schemaexceptions = set(icatExceptionType.__keylist__)
        clientexceptions = set(icat.exception.IcatExceptionTypeMap.keys())
        missing = schemaexceptions - clientexceptions
        if missing:
            log.warning("missing exception types: %s", list(missing))
            nwarn += 1
        spurious = clientexceptions - schemaexceptions
        if spurious:
            log.warning("spurious exception types: %s", list(spurious))
            nwarn += 1

        return nwarn

    def _genealogy(self, rules):
        """Set up the genealogy of entity types."""

        tree = dict([ (t,{'level':0, 'base':None}) for t in self.schema.keys() ])
        for t in tree:
            log.debug("checking ancestors of %s ...", t)
            for r in rules:
                if re.match(r[0], t):
                    b = r[1]
                    if b == t:
                        b = None
                    tree[t]['base'] = b
                    c = t
                    l = tree[c]['level']
                    while b is not None:
                        log.debug("  ... %s is derived from %s", c, b)
                        c = b
                        try:
                            tree[c]
                        except KeyError:
                            raise GenealogyError("Unknown base type '%s' "
                                                 "in rules." % c)
                        if c == t:
                            raise GenealogyError("Loop in the genealogy tree "
                                                 "detected.")
                        l = max(tree[c]['level'], l+1)
                        tree[c]['level'] = l
                        b = tree[c]['base']
                    break

        # Check that there is only one root in the tree
        if len([t for t in tree if tree[t]['base'] is None]) != 1:
            raise GenealogyError("No unique root of genealogy tree.")

        return tree


    def pythonsrc(self, genealogyrules=[(r'','entityBaseBean')], baseclassname='Entity'):
        """Generate Python source code matching the ICAT schema.

        Generate source code for a set of classes that match the
        entity info found at the server.  The source code is returned
        as a string.

        The Python classes are created as a hierarchy.  It is assumed
        that there is one abstract base type which is the root of the
        genealogy tree.  In the case of the ICAT 4.2.* schema, this
        assumptions holds, the base is
        :class:`suds.sudsobject.entityBaseBean`.

        Entity classes having children in the hierarchy are assumed to
        be abstract.  In this case the attribut
        :attr:`icat.entity.Entity.BeanName` is set to :const:`None`.

        :param genealogyrules: define the rules for the genealogy
            tree.  It must be a list of tuples, each having two
            elements, a regular expression and the name of a parent
            type.  Each type matching the regular expression is
            assumed to be derived from the parent.  The first match in
            the list wins.  The last element in the list should be a
            default rule of the form ``(r'','base')``, where base is
            the name of the root.
        :type genealogyrules: :class:`list` of :class:`tuple`
        :param baseclassname: the name for the base class at the root
            of the genealogy tree that shall be used in the Python
            output.
        :type baseclassname: :class:`str`
        :return: Python source.
        :rtype: :class:`str`
        :raise GenealogyError: if the genealogy tree defined by
            `genealogyrules` is not consistent.
        """

<<<<<<< HEAD
        try:
            tree = self._genealogy(genealogyrules)
        except GenealogyError as e:
            log.error("%s Dropping class genealogy in Python output.", 
                      e.args[0])
            tree = dict([ (t,{'level':0, 'base':None}) for t in self.schema.keys() ])
        else:
            base = [t for t in tree if tree[t]['base'] is None][0]
            self.schema[base].classname = baseclassname
=======
        tree = self._genealogy(genealogyrules)
        base = [t for t in tree if tree[t]['base'] is None][0]
        self.schema[base].classname = baseclassname
>>>>>>> f831de24

        # Abstract entity classes are marked by setting BeanName to
        # None.
        for t in tree:
            if tree[t]['level'] > 0:
                self.schema[t].beanname = None

        types = tree.keys()
        types.sort(key=lambda t: (-tree[t]['level'], t))

        src = ""
        for t in types:
            try:
                b = self.schema[tree[t]['base']]
            except KeyError:
                b = None
            src += self.schema[t].pythonsrc(b)
            src += "\n"

        return src<|MERGE_RESOLUTION|>--- conflicted
+++ resolved
@@ -331,21 +331,9 @@
             `genealogyrules` is not consistent.
         """
 
-<<<<<<< HEAD
-        try:
-            tree = self._genealogy(genealogyrules)
-        except GenealogyError as e:
-            log.error("%s Dropping class genealogy in Python output.", 
-                      e.args[0])
-            tree = dict([ (t,{'level':0, 'base':None}) for t in self.schema.keys() ])
-        else:
-            base = [t for t in tree if tree[t]['base'] is None][0]
-            self.schema[base].classname = baseclassname
-=======
         tree = self._genealogy(genealogyrules)
         base = [t for t in tree if tree[t]['base'] is None][0]
         self.schema[base].classname = baseclassname
->>>>>>> f831de24
 
         # Abstract entity classes are marked by setting BeanName to
         # None.
