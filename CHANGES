		  History of changes to python-icat
		  =================================

* Version 0.15.0 (not yet published)

<<<<<<< HEAD
** New features

 + Add support for ICAT 4.10.0 including schema changes in that
   version.
=======
** Incompatible changes and deprecations

 + Require pytest 3.1.0 or newer to run the test suite.  Note that
   this pytest version in turn requires Python 2.6, 2.7, or 3.3 and
   newer.

 + Drop support for Python 3.1 and 3.2.  There is no known issue with
   these Python versions in python-icat (so far).  But since we can't
   test this any more, see above, we drop the claim to support them.
>>>>>>> 2e53d7bb

** Bug fixes and minor changes

 + Issue #49: Module icat.eval is outdated.

 + Issues #50, #52: Fix DeprecationWarnings.

 + Issue #51: Fix a compatibility issue with pytest 4.1.0 in the tests.

* Version 0.14.2 (2018-10-25)

** Bug fixes and minor changes

 + Add a hook to control internal diverting of sys.err in the config
   module.  This is intentionally not documented as it goes deeply
   into the internals of this module and most users will probably not
   need it.

* Version 0.14.1 (2018-06-05)

** Bug fixes and minor changes

 + Fix a misleading error message if the IDS server returns an error
   for the Write API call.

* Version 0.14.0 (2018-06-01)

** New features

 + #45: Add support for the IDS Write API call introduced in
   ids.server 1.9.0.

 + Issue #46, #47: Add a Client.autoRefresh() method.  The scripts
   icatdump and icatingest call this method periodically to prevent
   the session from expiring.

 + Issue #48: Add support for an ordering direction qualifier in class
   Query.

 + #44: Add a method Entity.as_dict().

 + Issue #40: Add a Client.clone() method.

** Incompatible changes and deprecations

 + Deprecate function icat.exception.stripCause()

   This was an internal helper function not really meant to be part
   of the API.  The functionality has been moved in a base class of
   the exception hierarchy.

** Bug fixes and minor changes

 + IDSClient: add the version API call introduced in ids.server 1.8.0.

 + Issue #41: Incomprehensible error messages with Python 3.

 + Issue #43: Client.logout() should silently ignore ICATSessionError.

 + Minor changes in the error handling.  Add new exception EntityTypeError.

 + Documentation fixes.

* Version 0.13.1 (2017-07-12)

** Bug fixes and minor changes

 + Issue #38: There should be a way to access the kwargs used to
   create the client in config.

* Version 0.13.0 (2017-06-09)

** New features

 + Issue #11: Support discovery of info about available ICAT
   authenticators.

   If supported by the ICAT server (icat.server 4.9.0 and newer), the
   icat.config module queries the server for information on available
   authenticators and the credential keys they require for login.  The
   configuration variables for these keys are then adapted
   accordingly.  Note incompatible changes below.

 + Review wipeicat.py.  This was an example script, but is now
   promoted to be a regular utility script that gets installed.

 + Issue #32: Add support for using aggregate functions in class
   Query.

 + Issue #30: Add a predefined config variable type cfgpath.

 + Issue #31: Add a flag to add the default variables to the Config
   constructor (default: True).

 + XMLDumpFileReader also accepts a XML tree object as input.

 + Verify support for ICAT 4.9.0.
   Add new ICAT API method getVersion().

** Incompatible changes and deprecations

 + As a consequence of the discovery of available authenticators, the
   workflow during configuration need to be changed.  Until now, the
   beginning of a typical python-icat program would look like:

         config = icat.config.Config()
         # Optionally, add custom configuration variables:
         # config.add_variable(...)
         conf = config.getconfig()
         client = icat.Client(conf.url, **conf.client_kwargs)

   E.g. first the configuration variables are set up, then the
   configuration is applied and finally the Client object is created
   using the configuration values.  With the discovery of
   authenticators, the Config object itself needs a working Client
   object in order to connect to the ICAT server and query the
   authenticator info.  The Client object will now be created in the
   Config constructor and returned along with the configuration values
   by getconfig().  You will need to replace the code from above by:

         config = icat.config.Config()
         # Optionally, add custom configuration variables:
         # config.add_variable(...)
         client, conf = config.getconfig()

   The derived configuration variable "client_kwargs" that was used to
   pass additional arguments from the configuration to the Client
   constructor is no longer needed and has been removed.

   The optional argument "args" has been moved from the getconfig()
   call to the Config constructor, retaining the same semantics.
   E.g. you must change in your code:

         config = icat.config.Config()
         conf = config.getconfig(args)
         client = icat.Client(conf.url, **conf.client_kwargs)

   to:

         config = icat.config.Config(args)
         client, conf = config.getconfig()

 + Deprecate support for ICAT 4.2.*.

   Note that already now significant parts of python-icat require
   features from ICAT 4.3 such as the JPQL like query language.  The
   only workaround is to upgrade your icat.server.

 + Deprecate module icat.cgi.

   It is assumed that this has never actually been used in production.
   For web applications it is recommended to use the Python Web Server
   Gateway Interface (WSGI) rather then CGI.

 + Deprecate the predefined configuration variable "configDir".

   The main use case for this variable was to be substituted in the
   default value for the path of an additional configuration file.  The
   typical usage was the definition of a configuration variable like:

         config = icat.config.Config()
         config.add_variable('extracfg', ("--extracfg",), 
                             dict(help="Extra config file"),
                             default="%(configDir)s/extra.xml", subst=True)

   This set the default path for the extra config file to the same
   directory the main configuration file was found in.  Using the new
   config variable type cfgpath you can replace this by:

         config = icat.config.Config()
         config.add_variable('extracfg', ("--extracfg",), 
                             dict(help="Extra config file"),
                             default="extra.xml", type=icat.config.cfgpath)

   This will search the extra config file in all the default config
   directories, regardless where the main configuration file was found.

 + The fixes of Issues #35 and #36 require some changes in the
   semantics in the f and the mode argument to open_dumpfile() in
   icat.dumpfile.  Most users will probably not notice the difference.

** Bug fixes and minor changes

 + Changed the default for the Config constructor argument ids from
   False to "optional".

 + Improved client.searchChunked().  This version is not susceptible
   to Issue icatproject/icat.server#128 anymore.

 + Move the management of dependencies of tests into a separate
   package pytest-dependency that is distributed independently.

 + Issue #34: TypeError in the Client constructor if setting
   the sslContext keyword argument.

 + Issue #35: UnsupportedOperation is raised if open_dumpfile() is
   called with an in-memory stream.

 + Issue #36: dumpfile must not close file.

 + Issue #37: TypeError is raised when writing a YAML dumpfile to
   io.StringIO.

* Version 0.12.0 (2016-10-10)

** New features

 + Verify support for ICAT 4.8.0 and IDS 1.7.0.

 + Add IDSClient methods reset() and resetPrepared().

 + Issue #28: Add support for searching for attributes in class Query.

** Bug fixes and minor changes

 + Sort objects in icatdump.py before writing them to the dump file.
   This keeps the order independent from the collation used in the
   ICAT database backend.

 + Issue #2: for Python 3.6 (expected to be released in Dec 2016) and
   newer, use the support for chunked transfer encoding in the standard
   lib.  Keep our own implementation in module icat.chunkedhttp only
   for compatibility with older Python versions.

 + Improved the example script wipeicat.py.

 + Add an example script dumprules.py.

 + Add missing schema definition for the ICAT XML data file format for
   ICAT 4.7.

 + Fix an AttributeError during error handling.

* Version 0.11.0 (2016-06-01)

** New features

 + Issues #12 and #23: add support for ICAT 4.7.0 and IDS 1.6.0.  ICAT
   4.7.0 had some small schema changes that have been taken into
   account.

** Incompatible changes

 + Remove the autoget argument from Entity.getUniqueKey().
   Deprecated since 0.9.0.

** Bug fixes and minor changes

 + Issue #21: configuration variable promptPass is ignored when set in
   the configuration file.

 + Issue #18: Documentation: missing stuff in the module index.

 + Issue #20: add test on compatibility with icat.server.

 + Issues #24 and #25: test failures caused by different timezone
   settings of the test server.

 + Use a separate module distutils_pytest for "setup.py test".

 + icat.icatcheck: move checking of exceptions into a separate method
   checkExceptions().  Do not report exceptions defined in the client,
   but not found in the schema.

 + Many fixes in the example script wipeicat.py.

 + Fix a missing import in the icatexport.py example script.

 + Somewhat clearer error messages for some special cases of
   SearchAssertionError.

** Misc

 + Change license to Apache 2.0.

* Version 0.10.0 (2015-12-06)

** New features

 + Add a method Entity.copy().

 + Implement setting an "INCLUDE 1" clause equivalent in class Query.

 + Add an optional argument includes to Client.searchMatching().

 + Add a hook for a custom method to validate entity objects before
   creating them at the ICAT server.

 + Add support for ids.server 1.5.0:
   - Add getDatafileIds() and getPreparedDatafileIds() calls.
   - IDSClient.getStatus() allows sessionId to be None.

 + Add new exception class ICATNotImplementedError that is supposed to
   be raised by the upcoming version 4.6.0 of icat.server.

** Bug fixes and minor changes

 + Issue #13: Client.searchChunked() raises exception if the query
   contains a percent character.

 + Issue #15: icatdump raises DataConsistencyError for
   DataCollectionParameter.

 + Issue #14: Entity.__sortkey__() may raise RuntimeError "maximum
   recursion depth exceeded".

 + Allow a DataSelection to be created from (almost) any Iterator, not
   just a Sequence.  Store the object ids in DataSelection internally
   in a set rather then a list.

 + Add optional arguments objindex to DumpFileReader.getobjs() and
   keyindex to DumpFileWriter.writedata() to allow the caller to
   control these internal indices.

 + Add optional argument chunksize to DumpFileWriter.writedata().

 + The constructor of class Query checks the version of the ICAT
   server and raises an error if too old.

 + The getIcatUrl() call checks the version of the IDS server.

 + Some changes in the test suite, add more tests.

* Version 0.9.0 (2015-08-13)

** New features

 + Issue #4: Extend icatrestore to become a generic ingestion tool.

   Rename icatrestore.py to icatingest.py.

   Allow referencing of objects by attribute rather then by unique key
   in the input file for icatingest.py (only in the XML backend).

   Allow adding references to already existing objects in the input
   file for icatingest.py (only in the XML backend).

   Change the name of the root element in the input file for
   icatingest.py (and the output of icatdump.py) from "icatdump" to
   "icatdata" (only in the XML backend).

 + Implement upload of Datafiles to IDS rather then only creating the
   ICAT object from icatingest.py.

 + Implement handling of duplicates in icatingest.py.  The same
   options ("THROW", "IGNORE", "CHECK", and "OVERWRITE") as in the
   import call in the ICAT restful interface are supported.

 + Issue #1: add a test suite.

 + Issue #3: use Sphinx to generate the API documentation.

 + Add a searchMatching() client method.

 + Add the getIcatUrl() call introduced with IDS 1.4.0.

** Incompatible changes and deprecations

 + The Lucene calls that have been removed in ICAT 4.5.0 are also
   removed from the client.

 + Deprecate the use of the autoget argument in Entity.getUniqueKey().

** Bug fixes and minor changes

 + Issue #6: Query: adding a condition on a meta attribute fails.

 + Issue #10: client.putData: IDSInternalError is raised if
   datafile.datafileCreateTime is set.

 + Ignore import errors from the backend modules in icatingest.py and
   icatdump.py.  This means one can use the scripts also if the
   prerequisites for some backends are not fulfilled, only the
   concerned backends are not available then.

 + Issue #5, compatibility with ICAT 4.5: entity ids are not
   guaranteed to be unique among all entities, but only for entities
   of the same type.

 + Issue #5, compatibility with ICAT 4.5: getEntityInfo() also lists
   "createId", "createTime", "modId", and "modTime" as attributes.
   This need to be taken into account in module icat.icatcheck.

 + The last fix in 0.8.0 on the string representation operator
   __str__() of Query was not complete, the operator still had
   unwanted side effects.

 + Fix a bug in the handling of errors raised from the ICAT or the
   IDS server.  This bug affected only Python 3.

 + Add proper type checking and conversion for setting an attribute
   that corresponds to a one to many relationship in class Entity.
   Accept any iterable of entities as value.

 + Issue #9: icatingest with duplicate=CHECK may fail when attributes
   are not strings.  Note that this bug was only present in an alpha
   version, but not in any earlier release version.

 + Source repository moved to Git.  This gives rise to a few tiny
   changes.  To name the most visible ones: python2_6.patch is now
   auto generated by comparing two source branches and must be applied
   with '-p1' instead of '-p0', the format of the icat module variable
   __revision__ has changed.

 + Review default exports of modules.  Mark some helper functions as
   internal.

* Version 0.8.0 (2015-05-08)

** New features

 + Enable verification of the SSL server certificate in HTTPS
   connections.  Add a new configuration variable "checkCert" to
   control this.  It is set to True by default.

   Note that this requires either Python 2.7.9 or 3.2 or newer.  With
   older Python version, this configuration option has no effect.

 + Add type conversion of configuration variables.

 + Add substituting the values of configuration variables in other
   variables.

 + Add another derived configuration variable configDir.

 + Default search path for the configuration file: add an appropriate
   path on Windows, add /etc/icat and ~/.config/icat to the path if
   not on Windows.

 + Add icatexport.py and icatimport.py example scripts that use the
   corresponding calls to the ICAT RESTful interface to dump and
   restore the ICAT content.

 + The constructor of ICATError and the translateError() function are
   now able to construct exceptions based on a dict such as those
   returned by the ICAT RESTful interface in case of an error.

   Unified handling of errors raised from the ICAT and the IDS server.

** Incompatible changes

 + As a consequence of the unified handling of errors, the exception
   class hierarchy has been reviewed, with a somewhat more clear
   separation of exceptions raised by other libraries, exceptions
   raised by the server, and exceptions raised by python-icat
   respectively.

   If you put assumptions on the exception hierarchy in your code,
   this might need a review.  In particular, IDSResponseError is not
   derived from IDSError any more.  IDSServerError has been removed.

   I.e., replace all references to IDSServerError by IDSError in your
   code.  Furthermore, if you catch IDSError in your code with the
   intention to catch both, errors from the IDS server and
   IDSResponseError in one branch, replace:

     try:
         # ...
     except IDSError:
         # ...

   by

     try:
         # ...
     except (IDSError, IDSResponseError):
         # ...

** Bug fixes and minor changes

 + The Query class now checks the attributes referenced in conditions
   and includes for validity.

 + Fix a regression introduced with version 0.7.0 that caused
   non-ASCII characters in queries not to work.

 + Fix ICATError and IDSError to gracefully deal with non-ASCII
   characters in error messages.  Add a common abstract base class
   ICATException that cares about this.

 + Fix: the string representation operator __str__() of Query should
   not modify the query object.

 + Cosmetic improvement in the formal representation operator
   __repr__() of Query.

* Version 0.7.0 (2015-02-11)

** New features

 + Add a module icat.query with a class Query that can be used to
   build ICAT search expressions.  Instances of the class may be used
   in place of search expression strings where appropriate.

   Numerous examples on how to use this new class can be found in
   querytest.py in the examples.

 + Add a class method getNaturalOrder() to Entity that returns a list
   of attributes suitable to be used in an ORDER BY clause in an ICAT
   search expression.

 + Add a class method getAttrInfo() to Entity that queries the
   EntityInfo from the ICAT server and extracts the information on an
   attribute.

 + Add a method getEntityClass() that returns the Entity class
   corresponding to a name.

 + Add a warning class QueryNullableOrderWarning.

 + Add an optional argument username to the getLink() IDS method.

* Version 0.6.0 (2014-12-15)

** New features

 + Add support for ICAT 4.4.0: add new Entity type InvestigationGroup,
   role has been added to the constraint in InvestigationUser.

 + Add new IDSClient API method getApiVersion() that will be
   introduced with the upcoming version 1.3.0 of IDS.  This method may
   also be called with older IDS servers: if it is not available
   because the server does not support it yet, the server version is
   guessed from visible features in the API.

   IDSClient checks the API version on init.

 + Add new IDSClient API methods isReadOnly(), isTwoLevel(),
   getLink(), and getSize() introduced with IDS 1.2.0.

 + Add no_proxy support.  The proxy configuration variables,
   http_proxy, https_proxy, and no_proxy are set in the environment.
   [Suggested by Alistair Mills]

 + Rework the dump file backend API for icatdump and icatrestore.  As
   a result, writing custom dump or restore scripts is much cleaner
   and easier now.

   This may cause compatibility issues for users who either wrote
   their own dump file backend or for users who wrote custom dump or
   restore scripts, using the XML or YAML backends.  In the first
   case, compare the old XML and YAML backends with the new versions
   and you'll easily see what needs to get adapted.  In the latter
   case, have a look into the new versions of icatdump and icatrestore
   to see how to use the new backend API.

 + Add method searchChunked() to Client.

 + Add method getAttrType() to Entity.

** Incompatible changes

 + Move the group argument to the Client method createRules() to the
   last position and make it optional, having default None.

   In the client code, replace:

     client.createRules(group, crudFlags, what)

   by

     client.createRules(crudFlags, what, group)

 + The Client method putData() returns the new Datafile object created
   by IDS rather then only its id.

   If you depend on the old behavior in the client code, replace:

     dfid = client.putData(file, datafile)

   by

     df = client.putData(file, datafile)
     dfid = df.id

** Minor changes and fixes

 + The searchText() and luceneSearch() client method have been
   deprecated.  They are destined to be dropped from the ICAT server
   or at least changed in version 4.5.0 and might get removed from
   python-icat in a future release as well.

   The methods now emit a deprecation warning when called.  Note
   however that Python by default ignores deprecation warnings, so you
   won't see this unless you switch them on.

 + Fixed overly strict type checking in the constructor arguments of
   DataSelection and as a consequence also in the arguments of the
   ICAT client methods getData(), getDataUrl(), prepareData(), and
   deleteData(): now, any Sequence of entity objects will be accepted,
   in particular an EntityList.

 + Change IDSClient API methods archive() and restore() to not to
   return anything.  While formally, this might be considered an
   incompatible change, these methods never returned anything
   meaningful in the past.

 + Slightly modified the "==" and "!=" operator for Entity objects.
   Add a __hash__() method to the Entity class.  The latter means
   that you will more likely get what you expect when you create a
   set of Entity objects or use them as keys in a dict.

 + The module icat.eval now only does its work (parsing command line
   arguments and connecting to an ICAT server) when called from the
   Python command line.  When imported as a regular module, it will
   essentially do nothing.  This avoids errors to occur when imported.

 + setup.py raises an error with Python 2.6 if python2_6.patch has not
   been applied.

 + Add missing MANIFEST.in in the source distribution.

 + Remove the work around the Suds datetime value bug (setting the
   environment variable TZ to "UTC") from __init__.py.  Instead,
   document it along with other known issues in the README.

 + Minor fixes in the sorting of entity objects.

 + Add an optional argument args to Config.getconfig().  If set to a
   list of strings, it replaces sys.argv.  Mainly useful for testing.

 + Add comparison operators to class ListProxy.

* Version 0.5.1 (2014-07-07)

 + Add a module icat.eval that is intended to be run using the "-m"
   command line switch to Python.  It allows to evaluate Python
   expressions within an ICAT session as one liners directly from the
   command line, as for example:

     # get all Dataset ids
     $ python -m icat.eval -e 'client.search("Dataset.id")' -s root
     [102284L, 102288L, 102289L, 102293L]

 + Fix an issue in the error handling in the IDS client that caused an
   urllib2.HTTPError to be raised instead of an IDSServerError in the
   case of an error from the IDS server and thus the loss of all
   details about the error reported in the reply from the server.

 + Add specific exception classes for the different error codes raised
   by the IDS server.

 + Fix compatibility issue with Python 3.3 that caused the HTTP method
   to be set to "None" in some IDS methods, which in turn caused an
   internal server error to be raised in the IDS server.

 + Fix compatibility issues with Python 3.4: some methods have been
   removed from class urllib.request.Request which caused an
   AttributeError in the IDSClient.

 + Fix: failed to connect to an ICAT server if it advertises a version
   number having a trailing "-SNAPSHOT" in getApiVersion().  For
   compatibility, a trailing "-SNAPSHOT" will be replaced by "a1" in
   the client.apiversion attribute.

 + Suppress misleading context information introduced with Python 3
   (PEP 3134) from the traceback in some error messages.
   Unfortunately, the fix only works for Python 3.3 and newer.

 + Make example files compatible across Python versions without
   modifications, such as running 2to3 on them.

* Version 0.5.0 (2014-06-24)

 + Integrate an IDS client in the ICAT client.

 + Improved icatdump.py and icatrestore.py:

   - Changed the logical structure of the dump file format which
     significantly simplified the scripts.  Note that old dump files
     are not compatible with the new versions.

   - Add support for XML dump files.  A XML Schema Definition for the
     dump file format is provided in the doc directory.

   The scripts are now considered to be legitimate tools (though still
   alpha) rather then mere examples.  Consequently, they will be
   installed into the bin directory.

 + Implicitly set a one to many relation to an empty list if it is
   accessed but not present in an Entity object rather then raising an
   AttributeError.  See ICAT Issue 130.

 + Allow setting one to many relationship attributes and deletion of
   attributes in Entity.  Add method truncateRelations() to Entity.
   Truncate dummy relations set by the factory in newly created entity
   objects.

 + Cache the result from getEntityInfo() in the client.

 + Add a method Entity.__sortkey__() that return a key that when used
   as a sorting key in list.sort() allows any list of entity objects
   to have a well defined order.  Sorting is based on the Constraint
   attributes.  Add a class variable SortAttrs that overrides this and
   will be set as a fall back for those entity classes that do not
   have a suitable Constraint.

* Version 0.4.0 (2014-02-11)

 + Add support for the jurko fork of Suds and for Python 3.

 + Add a new method Client.searchUniqueKey().

 + Add an optional argument keyindex to method Entity.getUniqueKey()
   that is used as a cache of previously generated keys.  Remove the
   argument addbean.  addbean had been documented as for internal use
   only, so this is not considered an incompatible change.

 + Add a new exception class DataConsistencyError.  Raise
   DataConsistencyError in Entity.getUniqueKey() if a relation that is
   required in a constraint is not set.

 + Rename SearchResultError to SearchAssertionError.
   SearchResultError was a misnomer here, as this exception class is
   very specific to Client.assertedSearch().  Add a new generic
   exception class SearchResultError and derive SearchAssertionError
   from it.  This way, the change should not create any compatibility
   problems in client programs.

 + Add a check in icatcheck that the ICATErrors as defined in
   icat.exceptions are in sync with icatExceptionType as defined in
   the schema.

 + Bugfix: The code dealing with exceptions raised by the ICAT server
   did require all attributes in IcatException sent by the server to
   be set, although some of these attributes are marked as optional in
   the schema.

 + Do not delete the Suds cache directory in Client.cleanup().  

 + Installation: python-icat requires Python 2.6 or newer.  Raise an
   error if setup.py is run by a too old Python version.

 + Move some internal routines in a separate module icat.helper.

 + Greatly improved example scripts icatdump.py and icatrestore.py.

* Version 0.3.0 (2014-01-10)

 + Add support for ICAT 4.3.1.  (Compatibility with ICAT 4.3.2 has
   also been tested but did not require any changes.)

 + Implement alias names for entity attributes.  This facilitates
   compatibility of client programs to different ICAT versions.
   E.g. a client program may use rule.grouping regardless of the ICAT
   version, for ICAT 4.2.* this is aliased to rule.group.

 + Add a client method assertedSearch().

 + Add a method getUniqueKey() for all entities.

 + Add entity methods Group.getUsers() and
   Instrument.getInstrumentScientists().

 + WARNING, incompatible change!
   Changed entity methods Instrument.addInstrumentScientist() and
   Investigation.addInvestigationUser() to not to create the
   respective user any more, but rather expect a list of existing
   users as argument.  Renamed Group.addUser(),
   Instrument.addInstrumentScientist(), and
   Investigation.addInvestigationUser() to addUsers(),
   addInstrumentScientists(), and addInvestigationUsers() (note the
   plural "s") respectively.

   In the client code, replace:

     pi = investigation.addInvestigationUser(uid, fullName=userName, 
                                             search=True, 
                                             role="Principal Investigator")

   by

     pi = client.createUser(uid, fullName=userName, search=True)
     investigation.addInvestigationUsers([pi], role="Principal Investigator")

 + Work around a bug in the way SUDS deals with datetime values: set
   the local time zone to UTC.

 + Add example scripts icatdump.py and icatrestore.py.

* Version 0.2.0 (2013-11-18)

 + Rework internals of icat.config.

 + Bugfix: Config required a password to be set even if prompt for
   password was requested.

 + Add support for configuration via environment variables.

 + Add support of HTTP proxy settings.  [Suggested by Alistair Mills]

 + WARNING, incompatible change!
   The configuration read by icat.config is not stored as attributes
   on the Config object itself, but rather getconf() returns an object
   with these attributes set.  This keeps the configuration values
   cleanly separated from the attributes of the Config object.

   In the client code, replace:

     conf = icat.config.Config()
     conf.getconfig()

   by

     config = icat.config.Config()
     conf = config.getconfig()

 + Move ConfigError from icat.config to icat.exception.

 + Move GenealogyError from icat.icatcheck to icat.exception.

 + Review export of symbols.  Most client programs should only need to
   import icat and icat.config.

* Version 0.1.0 (2013-11-01)

 + Initial version


# Local Variables:
# mode: org
# End:<|MERGE_RESOLUTION|>--- conflicted
+++ resolved
@@ -3,12 +3,11 @@
 
 * Version 0.15.0 (not yet published)
 
-<<<<<<< HEAD
 ** New features
 
  + Add support for ICAT 4.10.0 including schema changes in that
    version.
-=======
+
 ** Incompatible changes and deprecations
 
  + Require pytest 3.1.0 or newer to run the test suite.  Note that
@@ -18,7 +17,6 @@
  + Drop support for Python 3.1 and 3.2.  There is no known issue with
    these Python versions in python-icat (so far).  But since we can't
    test this any more, see above, we drop the claim to support them.
->>>>>>> 2e53d7bb
 
 ** Bug fixes and minor changes
 
